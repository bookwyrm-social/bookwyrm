--- conflicted
+++ resolved
@@ -70,12 +70,6 @@
     collectstatic)
         execweb python manage.py collectstatic --no-input
         ;;
-    makemessages)
-        execweb django-admin makemessages --no-wrap --ignore=venv3 $@
-        ;;
-    compilemessages)
-        execweb django-admin compilemessages --ignore venv3 $@
-        ;;
     build)
         docker-compose build
         ;;
@@ -85,14 +79,7 @@
         docker-compose exec web python manage.py collectstatic --no-input
         docker-compose restart
         ;;
-    black)
-        makeitblack
-        ;;
     *)
-<<<<<<< HEAD
         echo "Unrecognised command. Try: build, up, initdb, makemigrations, migrate, bash, shell, dbshell, restart_celery, update"
-=======
-        echo "Unrecognised command. Try: build, clean, up, initdb, resetdb, makemigrations, migrate, bash, shell, dbshell, restart_celery, test, pytest, test_report, black"
->>>>>>> a8b29b21
         ;;
 esac