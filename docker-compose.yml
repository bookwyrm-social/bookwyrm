--- conflicted
+++ resolved
@@ -13,13 +13,8 @@
     logging: *default-logging
     restart: unless-stopped
     ports:
-<<<<<<< HEAD
-      - "80:80"
-      - "443:443"
-=======
       - "${PORT:-80}:80"
       - "${PORT:-443:443}"
->>>>>>> 69175cdc
     depends_on:
       - web
     networks:
@@ -27,32 +22,22 @@
     environment:
       - DOMAIN=${DOMAIN}
     volumes:
-<<<<<<< HEAD
-      - ./nginx:/etc/nginx/conf.d
-=======
       - ./nginx/${NGINX_SETUP:-https}.conf:/etc/nginx/templates/default.conf.template
       - ./nginx/locations:/etc/nginx/conf.d/locations
       - ./nginx/server_config:/etc/nginx/conf.d/server_config
       - ./nginx/server_name:/etc/nginx/conf.d/server_name
       - ./nginx/99-autoreload.sh:/docker-entrypoint.d/99-autoreload.sh
->>>>>>> 69175cdc
       - ./certbot/conf:/etc/nginx/ssl
       - ./certbot/data:/var/www/certbot
       - static_volume:/app/static
       - media_volume:/app/images
   certbot:
     image: certbot/certbot:latest
-<<<<<<< HEAD
-    command: certonly --webroot --webroot-path=/var/www/certbot --email ${EMAIL} --agree-tos --no-eff-email -d ${DOMAIN} -d www.${DOMAIN}
-    #command: renew --webroot --webroot-path /var/www/certbot
-    logging: *default-logging
-=======
     entrypoint: /bin/sh -c "trap exit TERM; while [ "$NGINX_SETUP" = "https" ];do certbot renew --webroot --webroot-path=/var/www/certbot; sleep 1d & wait $${!}; done"
     environment:
       - USE_HTTPS=${USE_HTTPS}
     depends_on:
       - nginx
->>>>>>> 69175cdc
     volumes:
       - ./certbot/conf:/etc/letsencrypt
       - ./certbot/logs:/var/log/letsencrypt
@@ -60,17 +45,12 @@
   db:
     build: postgres-docker
     env_file: .env
-<<<<<<< HEAD
-    entrypoint: /bookwyrm-entrypoint.sh
-    command: cron postgres
-=======
     healthcheck:
       test: ["CMD-SHELL", "pg_isready -U ${POSTGRES_USER} -d ${POSTGRES_DB}"]
       interval: 10s
       retries: 5
       start_period: 30s
       timeout: 10s
->>>>>>> 69175cdc
     volumes:
       - pgdata:/var/lib/postgresql/data
       - backups:/backups
@@ -79,12 +59,7 @@
   web:
     build: .
     env_file: .env
-<<<<<<< HEAD
-    command: gunicorn bookwyrm.wsgi:application --threads=8 --bind 0.0.0.0:8000
-    logging: *default-logging
-=======
     command: gunicorn bookwyrm.wsgi:application
->>>>>>> 69175cdc
     volumes:
       - .:/app
       - static_volume:/app/static
