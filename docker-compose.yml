--- conflicted
+++ resolved
@@ -89,12 +89,8 @@
     command: celery -A celerywyrm flower --basic_auth=${FLOWER_USER}:${FLOWER_PASSWORD} --url_prefix=flower
     env_file: .env
     volumes:
-<<<<<<< HEAD
       - .:/app:ro
-=======
-      - .:/app
       - static_volume:/app/static
->>>>>>> 21f75da7
     networks:
       - main
     depends_on:
