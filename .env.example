# SECURITY WARNING: keep the secret key used in production secret!
SECRET_KEY="7(2w1sedok=aznpq)ta1mc4i%4h=xx@hxwx*o57ctsuml0x%fr"

# SECURITY WARNING: don't run with debug turned on in production!
DEBUG=false
USE_HTTPS=true

DOMAIN=your.domain.here
EMAIL=your@email.here

# Instance default language (see options at bookwyrm/settings.py "LANGUAGES"
LANGUAGE_CODE="en-us"
# Used for deciding which editions to prefer
DEFAULT_LANGUAGE="English"

## Leave unset to allow all hosts
# ALLOWED_HOSTS="localhost,127.0.0.1,[::1]"

MEDIA_ROOT=images/

# Database configuration
PGPORT=5432
POSTGRES_PASSWORD=securedbypassword123
POSTGRES_USER=bookwyrm
POSTGRES_DB=bookwyrm
POSTGRES_HOST=db

# Redis activity stream manager
MAX_STREAM_LENGTH=200
REDIS_ACTIVITY_HOST=redis_activity
REDIS_ACTIVITY_PORT=6379
REDIS_ACTIVITY_PASSWORD=redispassword345
# Optional, use a different redis database (defaults to 0)
# REDIS_ACTIVITY_DB_INDEX=0
# Alternatively specify the full redis url, i.e. if you need to use a unix:// socket
# REDIS_ACTIVITY_URL=

# Redis as celery broker
REDIS_BROKER_HOST=redis_broker
REDIS_BROKER_PORT=6379
REDIS_BROKER_PASSWORD=redispassword123
# Optional, use a different redis database (defaults to 0)
# REDIS_BROKER_DB_INDEX=0
# Alternatively specify the full redis url, i.e. if you need to use a unix:// socket
# REDIS_BROKER_URL=

# Monitoring for celery
FLOWER_PORT=8888
FLOWER_USER=admin
FLOWER_PASSWORD=changeme

# Email config
EMAIL_HOST=smtp.mailgun.org
EMAIL_PORT=587
EMAIL_HOST_USER=mail@your.domain.here
EMAIL_HOST_PASSWORD=emailpassword123
EMAIL_USE_TLS=true
EMAIL_USE_SSL=false
EMAIL_SENDER_NAME=admin
# defaults to DOMAIN
EMAIL_SENDER_DOMAIN=

# Query timeouts
SEARCH_TIMEOUT=5
QUERY_TIMEOUT=5

# Thumbnails Generation
ENABLE_THUMBNAIL_GENERATION=true

# S3 configuration
USE_S3=false
AWS_ACCESS_KEY_ID=
AWS_SECRET_ACCESS_KEY=

# Commented are example values if you use a non-AWS, S3-compatible service
# AWS S3 should work with only AWS_STORAGE_BUCKET_NAME and AWS_S3_REGION_NAME
# non-AWS S3-compatible services will need AWS_STORAGE_BUCKET_NAME,
# along with both AWS_S3_CUSTOM_DOMAIN and AWS_S3_ENDPOINT_URL

# AWS_STORAGE_BUCKET_NAME=        # "example-bucket-name"
# AWS_S3_CUSTOM_DOMAIN=None       # "example-bucket-name.s3.fr-par.scw.cloud"
# AWS_S3_REGION_NAME=None         # "fr-par"
# AWS_S3_ENDPOINT_URL=None        # "https://s3.fr-par.scw.cloud"

# Commented are example values if you use Azure Blob Storage
# USE_AZURE=true
# AZURE_ACCOUNT_NAME=     # "example-account-name"
# AZURE_ACCOUNT_KEY=      # "base64-encoded-access-key"
# AZURE_CONTAINER=        # "example-blob-container-name"
# AZURE_CUSTOM_DOMAIN=    # "example-account-name.blob.core.windows.net"

# Preview image generation can be computing and storage intensive
ENABLE_PREVIEW_IMAGES=False

# Specify RGB tuple or RGB hex strings,
# or use_dominant_color_light / use_dominant_color_dark
PREVIEW_BG_COLOR=use_dominant_color_light
# Change to #FFF if you use use_dominant_color_dark
PREVIEW_TEXT_COLOR=#363636
PREVIEW_IMG_WIDTH=1200
PREVIEW_IMG_HEIGHT=630
PREVIEW_DEFAULT_COVER_COLOR=#002549

# Below are example keys if you want to enable automatically
# sending telemetry to an OTLP-compatible service. Many of
# the main monitoring apps have OLTP collectors, including
# NewRelic, DataDog, and Honeycomb.io - consult their
# documentation for setup instructions, and what exactly to
# put below!
#
# Service name is an arbitrary tag that is attached to any
# data sent, used to distinguish different sources. Useful
# for sending prod and dev metrics to the same place and
# keeping them separate, for instance!

# API endpoint for your provider
OTEL_EXPORTER_OTLP_ENDPOINT=
# Any headers required, usually authentication info
OTEL_EXPORTER_OTLP_HEADERS=
# Service name to identify your app
OTEL_SERVICE_NAME=

# Set HTTP_X_FORWARDED_PROTO ONLY to true if you know what you are doing.
# Only use it if your proxy is "swallowing" if the original request was made
# via https. Please refer to the Django-Documentation and assess the risks
# for your instance:
# https://docs.djangoproject.com/en/3.2/ref/settings/#secure-proxy-ssl-header
HTTP_X_FORWARDED_PROTO=false

# TOTP settings
# TWO_FACTOR_LOGIN_VALIDITY_WINDOW sets the number of codes either side
# which will be accepted.
TWO_FACTOR_LOGIN_VALIDITY_WINDOW=2
TWO_FACTOR_LOGIN_MAX_SECONDS=60

# Additional hosts to allow in the Content-Security-Policy, "self" (should be DOMAIN)
# and AWS_S3_CUSTOM_DOMAIN (if used) are added by default.
# Value should be a comma-separated list of host names.
CSP_ADDITIONAL_HOSTS=

<<<<<<< HEAD
# Increase if users are having trouble uploading BookWyrm export files.
# Default value is 100MB
DATA_UPLOAD_MAX_MEMORY_SIZE=104857600
=======
# The last number here means "megabytes"
# Increase if users are having trouble uploading BookWyrm export files.
DATA_UPLOAD_MAX_MEMORY_SIZE = (1024**2 * 100)

# Time before being logged out (in seconds)
# SESSION_COOKIE_AGE=2592000   # current default: 30 days
>>>>>>> 45cc3dc9
<|MERGE_RESOLUTION|>--- conflicted
+++ resolved
@@ -138,15 +138,9 @@
 # Value should be a comma-separated list of host names.
 CSP_ADDITIONAL_HOSTS=
 
-<<<<<<< HEAD
 # Increase if users are having trouble uploading BookWyrm export files.
 # Default value is 100MB
 DATA_UPLOAD_MAX_MEMORY_SIZE=104857600
-=======
-# The last number here means "megabytes"
-# Increase if users are having trouble uploading BookWyrm export files.
-DATA_UPLOAD_MAX_MEMORY_SIZE = (1024**2 * 100)
 
 # Time before being logged out (in seconds)
-# SESSION_COOKIE_AGE=2592000   # current default: 30 days
->>>>>>> 45cc3dc9
+# SESSION_COOKIE_AGE=2592000   # current default: 30 days