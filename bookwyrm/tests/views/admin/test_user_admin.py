--- conflicted
+++ resolved
@@ -22,7 +22,6 @@
         initdb.init_permissions()
         moderator = Group.objects.get(name="moderator")
         editor = Group.objects.get(name="editor")
-        models.SiteSettings.objects.create()
         with (
             patch("bookwyrm.suggested_users.rerank_suggestions_task.delay"),
             patch("bookwyrm.activitystreams.populate_stream_task.delay"),
@@ -35,12 +34,6 @@
                 local=True,
                 localname="mouse",
             )
-<<<<<<< HEAD
-        initdb.init_groups()
-        initdb.init_permissions()
-        group = Group.objects.get(name="moderator")
-        cls.local_user.groups.set([group])
-=======
             cls.user_user = models.User.objects.create_user(
                 "user@local.com",
                 "user@user.user",
@@ -65,7 +58,6 @@
         cls.local_user.groups.set([moderator])
         cls.user_editor.groups.set([editor])
         cls.user_editor_2.groups.set([editor])
->>>>>>> 5df7a900
 
     def setUp(self):
         """individual test setup"""
