--- conflicted
+++ resolved
@@ -84,14 +84,10 @@
 
     {% include 'snippets/pagination.html' with page=activities path=user.local_path anchor="#feed" %}
 </div>
-<<<<<<< HEAD
-=======
-
 {% endblock %}
 
 {% block scripts %}
 {% if request.user.show_guided_tour %}
     {% include 'guided_tour/user_profile.html' %}
 {% endif %}
->>>>>>> 44ce1240
 {% endblock %}