--- conflicted
+++ resolved
@@ -37,34 +37,6 @@
         {% for shelf in suggested_books %}
         {% with shelf_counter=forloop.counter %}
         {% for book in shelf.books %}
-<<<<<<< HEAD
-        <div>
-            <input class="toggle-control" type="radio" name="recent-books" id="book-{{ book.id }}" {% if shelf_counter == 1 and forloop.first %}checked{% endif %}>
-            <div class="toggle-content hidden" role="tabpanel" id="book-{{ book.id }}-panel">
-                <div class="card">
-                    <div class="card-header">
-                        <p class="card-header-title">
-                            <span>{% include 'snippets/book_titleby.html' with book=book %}</span>
-                        </p>
-                        <div class="card-header-icon is-hidden-tablet">
-                            {% include 'snippets/toggle/toggle_button.html' with label="close" controls_text="no-book" class="delete" %}
-                        </div>
-                    </div>
-                    <div class="card-content">
-                        <div class="columns is-gapless">
-                            <div class="column is-narrow">
-                            {% include 'snippets/shelve_button.html' with book=book %}
-                            </div>
-                            {% active_shelf book as active_shelf %}
-                            {% if active_shelf.shelf.identifier == 'reading' and book.latest_readthrough %}
-                            <div class="column">
-                            {% include 'snippets/progress_update.html' with readthrough=book.latest_readthrough %}
-                            </div>
-                            {% endif %}
-                        </div>
-                        {% include 'snippets/create_status.html' with book=book %}
-                    </div>
-=======
         <div class="suggested-tabs card{% if shelf_counter != 1 or not forloop.first %} hidden{% endif %}" role="tabpanel" id="book-{{ book.id }}">
             <div class="card-header">
                 <p class="card-header-title">
@@ -72,11 +44,20 @@
                 </p>
                 <div class="card-header-icon is-hidden-tablet">
                     {% include 'snippets/toggle/toggle_button.html' with label="close" controls_text="book" controls_uid=book.id class="delete" nonbutton=True pressed=True %}
->>>>>>> 1c1492d4
                 </div>
             </div>
             <div class="card-content">
-                {% include 'snippets/shelve_button.html' with book=book %}
+                <div class="columns is-gapless">
+                    <div class="column is-narrow">
+                	{% include 'snippets/shelve_button.html' with book=book %}
+                    </div>
+                    {% active_shelf book as active_shelf %}
+                    {% if active_shelf.shelf.identifier == 'reading' and book.latest_readthrough %}
+                    <div class="column">
+                    {% include 'snippets/progress_update.html' with readthrough=book.latest_readthrough %}
+                    </div>
+                    {% endif %}
+                </div>
                 {% include 'snippets/create_status.html' with book=book %}
             </div>
         </div>
