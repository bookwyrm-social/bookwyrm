{% extends 'preferences/layout.html' %}
{% load i18n %}

{% block title %}{% trans "Two Factor Authentication" %}{% endblock %}

{% block header %}
{% trans "Two Factor Authentication" %}
{% endblock %}

{% block panel %}
<div class="block">
    {% if success %}
    <div class="notification is-success is-light">
        <span class="icon icon-check" aria-hidden="true"></span>
        <span>
            {% trans "Successfully updated 2FA settings" %}
        </span>
    </div>
    {% endif %}
    {% if backup_codes %}
    <div class="block">
        <h3>Backup codes</h3>
        <div class="block">
            <p>{% trans "Write down or copy and paste these codes somewhere safe." %}</p>
            <p>{% trans "You must use them in order, and they will not be displayed again." %}</p>
        </div>
        <ul class="content" style="list-style: none;">
            {% for code in backup_codes %}
            <li>{{ code }}</li>
            {% endfor%}
        </ul>
    </div>
    {% elif request.user.two_factor_auth %}
    <div class="block">
        <p>{% trans "Two Factor Authentication is active on your account." %}</p>
        <a class="button is-danger" href="{% url 'disable-2fa' %}">{% trans "Disable 2FA" %}</a>
    </div>
    <div class="block">
        <p>{% trans "You can generate backup codes to use in case you do not have access to your authentication app. If you generate new codes, any backup codes previously generated will no longer work." %}</p>
        <a class="button" href="{% url 'generate-2fa-backup-codes' %}">{% trans "Generate backup codes" %}</a>
    </div>
    {% elif password_confirmed %}
    <form name="confirm-2fa" action="{% url 'conf-2fa' %}" method="post" enctype="multipart/form-data">
    {% csrf_token %}
        <p>{% trans "Scan the QR code with your authentication app and then enter the code from  your app below to confirm your app is set up." %}</p>
        <div class="columns">
            <section class="column is-narrow">
<<<<<<< HEAD
                <figure class="m-4">{{ qrcode | safe }}</figure>
                <details class="details-panel box">
                    <summary>
                        <span role="heading" aria-level="3" class="title is-6">
                            {% trans "Use setup key" %}
                            <span class="details-close icon icon-x" aria-hidden="true"></span>
                        </span>
                    </summary>
                    <dl class="block">
                        <dt class="has-text-weight-bold mr-5 is-pulled-left">
                            {% trans "Account name:" %}
                        </dt>
                        <dd>
                            <code>{{ user.username }}</code>
                        </dd>

                        <dt class="has-text-weight-bold mr-5 is-pulled-left">
                            {% trans "Code:" %}
                        </dt>
                        <dd>
                            <code>{{ code | safe }}</code>
                        </dd>
                    </dl>
                </details>
=======
                <figure class="m-4" id="qrcode">{{ qrcode | safe }}</figure>
>>>>>>> 6baa5826
                <div class="field">
                    <label class="label" for="id_otp">{% trans "Enter the code from your app:" %}</label>
                    {{ form.otp }}
                    {% include 'snippets/form_errors.html' with errors_list=form.otp.errors id="desc_otp" %}
                </div>
                <button class="button is-primary" type="submit">{% trans "Confirm" %}</button>
            </section>
        </div>
    </form>
    {% else %}
    <p>
        {% trans "You can make your account more secure by using Two Factor Authentication (2FA). This will require you to enter a one-time code using a phone app like <em>Authy</em>, <em>Google Authenticator</em> or <em>Microsoft Authenticator</em> each time you log in." %}
    </p>
    <p> {% trans "Confirm your password to begin setting up 2FA." %}</p>
    <div class="columns">
        <div class="column is-one-third">
            <form name="confirm-password" action="{% url 'prefs-2fa' %}" method="post" enctype="multipart/form-data">
                {% csrf_token %}
            <div class="field">
                <label class="label" for="id_password">{% trans "Password:" %}</label>
                {{ form.password }}
                {% include 'snippets/form_errors.html' with errors_list=form.password.errors id="desc_password" %}
            </div>
            <button class="button is-primary" type="submit">{% trans "Set up 2FA" %}</button>
        </form>
        </div>
    </div>
    {% endif %}
</div>
{% endblock %}<|MERGE_RESOLUTION|>--- conflicted
+++ resolved
@@ -45,8 +45,7 @@
         <p>{% trans "Scan the QR code with your authentication app and then enter the code from  your app below to confirm your app is set up." %}</p>
         <div class="columns">
             <section class="column is-narrow">
-<<<<<<< HEAD
-                <figure class="m-4">{{ qrcode | safe }}</figure>
+                <figure class="m-4" id="qrcode">{{ qrcode | safe }}</figure>
                 <details class="details-panel box">
                     <summary>
                         <span role="heading" aria-level="3" class="title is-6">
@@ -70,9 +69,6 @@
                         </dd>
                     </dl>
                 </details>
-=======
-                <figure class="m-4" id="qrcode">{{ qrcode | safe }}</figure>
->>>>>>> 6baa5826
                 <div class="field">
                     <label class="label" for="id_otp">{% trans "Enter the code from your app:" %}</label>
                     {{ form.otp }}
