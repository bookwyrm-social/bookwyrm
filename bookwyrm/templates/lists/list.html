{% extends 'lists/list_layout.html' %}
{% load i18n %}
{% load bookwyrm_tags %}

<<<<<<< HEAD
{% if items.exists and list.user == request.user %}
<section class="block">
    <h2 class="title is-4">Post list to feed</h2>
    <div class="block column is-three-quarters">
        {% include 'lists/list_status.html' %}
    </div>
</section>
{% endif %}

=======
{% block panel %}
>>>>>>> cc8c4b25
{% if request.user == list.user and pending_count %}
<div class="block content">
    <p>
        <a href="{% url 'list-curate' list.id %}">{{ pending_count }} book{{ pending_count | pluralize }} awaiting your approval</a>
    </p>
</div>
{% endif %}

<div class="columns mt-3">
    <section class="column is-three-quarters">
        {% if not items.exists %}
        <p>{% trans "This list is currently empty" %}</p>
        {% else %}
        <ol>
        {% for item in items %}
            <li class="block pb-3">
                <div class="card">
                    <div class="card-content columns p-0 mb-0 is-mobile">
                        <div class="column is-narrow pt-0 pb-0">
                            <a href="{{ item.book.local_path }}">{% include 'snippets/book_cover.html' with book=item.book size="medium" %}</a>
                        </div>
                        <div class="column is-flex-direction-column is-align-items-self-start">
                            <span>{% include 'snippets/book_titleby.html' with book=item.book %}</span>
                            {% include 'snippets/stars.html' with rating=item.book|rating:request.user %}
                            {% include 'snippets/shelve_button/shelve_button.html' with book=item.book %}
                        </div>
                    </div>
                    <div class="card-footer has-background-white-bis">
                        <div class="card-footer-item">
                            <p>{% blocktrans with username=item.user.display_name user_path=user.local_path %}Added by <a href="{{ user_path }}">{{ username }}</a>{% endblocktrans %}</p>
                        </div>
                        {% if list.user == request.user or list.curation == 'open' and item.user == request.user %}
                        <form name="add-book" method="post" action="{% url 'list-remove-book' list.id %}" class="card-footer-item">
                            {% csrf_token %}
                            <input type="hidden" name="item" value="{{ item.id }}">
                            <button type="submit" class="button is-small is-danger">{% trans "Remove" %}</button>
                        </form>
                        {% endif %}
                    </div>
                </div>
            </li>
        {% endfor %}
        </ol>
        {% endif %}
    </section>

    {% if request.user.is_authenticated and not list.curation == 'closed' or request.user == list.user %}
    <section class="column is-one-quarter content">
        <h2>{% if list.curation == 'open' or request.user == list.user %}{% trans "Add Books" %}{% else %}{% trans "Suggest Books" %}{% endif %}</h2>
        <form name="search" action="{% url 'list' list.id %}" method="GET" class="block">
            <div class="field has-addons">
                <div class="control">
                    <input aria-label="{% trans 'Search for a book' %}" class="input" type="text" name="q" placeholder="{% trans 'Search for a book' %}" value="{{ query }}">
                </div>
                <div class="control">
                    <button class="button" type="submit">
                        <span class="icon icon-search" title="{% trans 'Search' %}">
                            <span class="is-sr-only">{% trans "search" %}</span>
                        </span>
                    </button>
                </div>
            </div>
            {% if query %}
            <p class="help"><a href="{% url 'list' list.id %}">{% trans "Clear search" %}</a></p>
            {% endif %}
        </form>
        {% if not suggested_books %}
        {% if query %}
        <p>{% blocktrans %}No books found matching the query "{{ query }}"{% endblocktrans %}</p>{% else %}
        <p>{% trans "No books found" %}</p>
        {% endif %}
        {% endif %}
        {% for book in suggested_books %}
        {% if book %}
        <div class="block columns is-mobile">
            <div class="column is-narrow">
                <a href="{{ book.local_path }}">{% include 'snippets/book_cover.html' with book=book size="small" %}</a>
            </div>
            <div class="column">
                <p>{% include 'snippets/book_titleby.html' with book=book %}</p>
                <form name="add-book" method="post" action="{% url 'list-add-book' list.id %}">
                    {% csrf_token %}
                    <input type="hidden" name="book" value="{{ book.id }}">
                    <button type="submit" class="button is-small is-link">{% if list.curation == 'open' or request.user == list.user %}{% trans "Add" %}{% else %}{% trans "Suggest" %}{% endif %}</button>
                </form>
            </div>
        </div>
        {% endif %}
        {% endfor %}
    </section>
    {% endif %}
</div>
{% endblock %}<|MERGE_RESOLUTION|>--- conflicted
+++ resolved
@@ -2,19 +2,16 @@
 {% load i18n %}
 {% load bookwyrm_tags %}
 
-<<<<<<< HEAD
+{% block panel %}
 {% if items.exists and list.user == request.user %}
 <section class="block">
-    <h2 class="title is-4">Post list to feed</h2>
+    <h2 class="title is-4">{% trans "Post list to feed" %}</h2>
     <div class="block column is-three-quarters">
         {% include 'lists/list_status.html' %}
     </div>
 </section>
 {% endif %}
 
-=======
-{% block panel %}
->>>>>>> cc8c4b25
 {% if request.user == list.user and pending_count %}
 <div class="block content">
     <p>
