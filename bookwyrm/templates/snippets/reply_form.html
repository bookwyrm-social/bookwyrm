{% load bookwyrm_tags %}
<<<<<<< HEAD
<form class="is-flex-grow-1" name="reply" action="/reply" method="post">
    <div class="columns is-align-items-flex-end">
=======
{% with status.id|uuid as uuid %}
<form class="is-flex-grow-1" name="reply" action="/post/reply" method="post" onsubmit="return reply(event)">
    <div class="columns">
>>>>>>> 6e254e54
        {% csrf_token %}
        <input type="hidden" name="reply_parent" value="{{ status.id }}">
        <input type="hidden" name="user" value="{{ request.user.id }}">
        <div class="column">
            {% include 'snippets/content_warning_field.html' with parent_status=status %}
            <label for="id_content_{{ status.id }}-{{ uuid }}" class="is-sr-only">Reply</label>
            <div class="field">
                <textarea class="textarea" name="content" placeholder="Leave a comment..." id="id_content_{{ status.id }}-{{ uuid }}" required="true"></textarea>
            </div>
        </div>
        <div class="column is-narrow">
            <div class="field">
                {% include 'snippets/privacy_select.html' with current=status.privacy %}
            </div>
            <div class="field">
                <button class="button is-primary" type="submit">
                    post reply
                </button>
            </div>
        </div>
    </div>
</form><|MERGE_RESOLUTION|>--- conflicted
+++ resolved
@@ -1,12 +1,7 @@
 {% load bookwyrm_tags %}
-<<<<<<< HEAD
-<form class="is-flex-grow-1" name="reply" action="/reply" method="post">
+{% with status.id|uuid as uuid %}
+<form class="is-flex-grow-1" name="reply" action="/post/reply" method="post">
     <div class="columns is-align-items-flex-end">
-=======
-{% with status.id|uuid as uuid %}
-<form class="is-flex-grow-1" name="reply" action="/post/reply" method="post" onsubmit="return reply(event)">
-    <div class="columns">
->>>>>>> 6e254e54
         {% csrf_token %}
         <input type="hidden" name="reply_parent" value="{{ status.id }}">
         <input type="hidden" name="user" value="{{ request.user.id }}">
