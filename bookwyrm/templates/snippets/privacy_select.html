{% load i18n %}
{% load utilities %}
<div class="select {{ class }}">
    {% with 0|uuid as uuid %}
    {% if not no_label %}
    <label class="is-sr-only" for="privacy_{{ uuid }}">{% trans "Post privacy" %}</label>
    {% endif %}
<<<<<<< HEAD
    <select name="privacy" id="privacy_{{ uuid }}">
        <option value="public" {% if not current or current == 'public' %}selected{% endif %}>
=======
    {% firstof current user.default_post_privacy "public" as privacy %}
    <select name="privacy" id="privacy-{{ uuid }}">
        <option value="public" {% if privacy == 'public' %}selected{% endif %}>
>>>>>>> 710f834e
            {% trans "Public" %}
        </option>
        <option value="unlisted" {% if privacy == 'unlisted' %}selected{% endif %}>
            {% trans "Unlisted" %}
        </option>
        <option value="followers" {% if privacy == 'followers' %}selected{% endif %}>
            {% trans "Followers" %}
        </option>
        <option value="direct" {% if privacy == 'direct' %}selected{% endif %}>
            {% trans "Private" %}
        </option>
    </select>
    {% endwith %}
</div>
<|MERGE_RESOLUTION|>--- conflicted
+++ resolved
@@ -5,14 +5,9 @@
     {% if not no_label %}
     <label class="is-sr-only" for="privacy_{{ uuid }}">{% trans "Post privacy" %}</label>
     {% endif %}
-<<<<<<< HEAD
+    {% firstof current user.default_post_privacy "public" as privacy %}
     <select name="privacy" id="privacy_{{ uuid }}">
-        <option value="public" {% if not current or current == 'public' %}selected{% endif %}>
-=======
-    {% firstof current user.default_post_privacy "public" as privacy %}
-    <select name="privacy" id="privacy-{{ uuid }}">
         <option value="public" {% if privacy == 'public' %}selected{% endif %}>
->>>>>>> 710f834e
             {% trans "Public" %}
         </option>
         <option value="unlisted" {% if privacy == 'unlisted' %}selected{% endif %}>
