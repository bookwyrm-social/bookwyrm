--- conflicted
+++ resolved
@@ -10,11 +10,7 @@
     <link rel="stylesheet" href="{% static "css/vendor/icons.css" %}">
     <link rel="stylesheet" href="{% static "css/bookwyrm.css" %}">
 
-<<<<<<< HEAD
     <link rel="shortcut icon" type="image/x-icon" href="{% if site.favicon %}{% get_media_prefix %}{{ site.favicon }}{% else %}{% static "images/favicon.ico" %}{% endif %}">
-=======
-    <link rel="shortcut icon" type="image/x-icon" href="{% if site.favicon %}{{ media_url }}{{ site.favicon }}{% else %}/static/images/favicon.ico{% endif %}">
->>>>>>> 4d9ced69
 
     {% if preview_images_enabled is True %}
     <meta name="twitter:card" content="summary_large_image">
@@ -26,14 +22,9 @@
     <meta name="twitter:description" content="{{ site.instance_tagline }}">
     <meta name="og:description" content="{{ site.instance_tagline }}">
 
-<<<<<<< HEAD
-    <meta name="twitter:image" content="{% if site.logo %}{% get_media_prefix %}{{ site.logo }}{% else %}{% static "images/logo.png" %}{% endif %}">
-    <meta name="og:image" content="{% if site.logo %}{% get_media_prefix %}{{ site.logo }}{% else %}{% static "images/logo.png" %}{% endif %}">
-=======
     {% block opengraph_images %}
         {% include 'snippets/opengraph_images.html' %}
     {% endblock %}
->>>>>>> 4d9ced69
     <meta name="twitter:image:alt" content="BookWyrm Logo">
 </head>
 <body>
@@ -41,11 +32,7 @@
     <div class="container">
         <div class="navbar-brand">
             <a class="navbar-item" href="/">
-<<<<<<< HEAD
                 <img class="image logo" src="{% if site.logo_small %}{% get_media_prefix %}{{ site.logo_small }}{% else %}{% static "images/logo-small.png" %}{% endif %}" alt="Home page">
-=======
-                <img class="image logo" src="{% if site.logo_small %}{{ media_url }}{{ site.logo_small }}{% else %}/static/images/logo-small.png{% endif %}" alt="Home page">
->>>>>>> 4d9ced69
             </a>
             <form class="navbar-item column" action="/search/">
                 <div class="field has-addons">
