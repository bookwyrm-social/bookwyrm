{% extends 'layout.html' %}
{% block content %}

<div class="columns">
    <div class="column">
        <h1 class="title">User profile</h1>
    </div>
    {% if is_self %}
    <div class="column is-narrow">
<<<<<<< HEAD
        <a href="/user-edit/">
            <span class="icon icon-pencil" title="Edit profile">
=======
        <a href="/edit-profile">
            <span class="icon icon-pencil">
>>>>>>> 6e254e54
                <span class="is-sr-only">Edit profile</span>
            </span>
        </a>
    </div>
    {% endif %}
</div>

{% include 'snippets/user_header.html' with user=user %}

<div class="block">
    <h2 class="title">Shelves</h2>
    <div class="columns">
        {% for shelf in shelves %}
        <div class="column is-narrow">
            <h3>{{ shelf.name }}
                {% if shelf.size > 3 %}<small>(<a href="{{ shelf.local_path }}">See all {{ shelf.size }}</a>)</small>{% endif %}</h3>
            <div class="is-mobile field is-grouped">
            {% for book in shelf.books %}
            <div class="control">
                <a href="{{ book.local_path }}">
                {% include 'snippets/book_cover.html' with book=book size="medium" %}
                </a>
            </div>
            {% endfor %}
            </div>
        </div>
        {% endfor %}
    </div>
    <small><a href="{{ user.local_path }}/shelves">See all {{ shelf_count }} shelves</a></small>
</div>

<div>
    <div class="block">
        <h2 class="title">User Activity</h2>
    </div>
    {% for activity in activities %}
    <div class="block" id="feed">
        {% include 'snippets/status.html' with status=activity %}
    </div>
    {% endfor %}
    {% if not activities %}
    <div class="block">
        <p>No activities yet!</a>
    </div>
    {% endif %}

    {% include 'snippets/pagination.html' with page=activities path=user.local_path anchor="#feed" %}
</div>

{% endblock %}<|MERGE_RESOLUTION|>--- conflicted
+++ resolved
@@ -7,13 +7,8 @@
     </div>
     {% if is_self %}
     <div class="column is-narrow">
-<<<<<<< HEAD
-        <a href="/user-edit/">
+        <a href="/edit-profile">
             <span class="icon icon-pencil" title="Edit profile">
-=======
-        <a href="/edit-profile">
-            <span class="icon icon-pencil">
->>>>>>> 6e254e54
                 <span class="is-sr-only">Edit profile</span>
             </span>
         </a>
