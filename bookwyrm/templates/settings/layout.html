--- conflicted
+++ resolved
@@ -86,12 +86,11 @@
                 <a href="{{ url }}"{% if url in request.path %} class="is-active" aria-selected="true"{% endif %}>{% trans "Celery status" %}</a>
             </li>
             <li>
-<<<<<<< HEAD
-                <a href="/flower/"{% if url in request.path %} class="is-active" aria-selected="true"{% endif %}>{% trans "Flower" %}</a>
-=======
                 {% url 'settings-schedules' as url %}
                 <a href="{{ url }}"{% if url in request.path %} class="is-active" aria-selected="true"{% endif %}>{% trans "Scheduled tasks" %}</a>
->>>>>>> ad830dd8
+            </li>
+            <li>
+                <a href="/flower/"{% if url in request.path %} class="is-active" aria-selected="true"{% endif %}>{% trans "Flower" %}</a>
             </li>
             <li>
                 {% url 'settings-email-config' as url %}
