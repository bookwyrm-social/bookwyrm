""" url routing for the app and api """
from django.conf.urls.static import static
from django.contrib import admin
from django.urls import path, re_path
from django.views.generic.base import TemplateView

from bookwyrm import settings, views
from bookwyrm.utils import regex
from bookwyrm.views.search_genre import SearchGenre

USER_PATH = rf"^user/(?P<username>{regex.USERNAME})"
LOCAL_USER_PATH = rf"^user/(?P<username>{regex.LOCALNAME})"

status_types = [
    "status",
    "review",
    "reviewrating",
    "comment",
    "quotation",
    "boost",
    "generatednote",
]

STATUS_TYPES_STRING = "|".join(status_types)
STATUS_PATH = rf"{USER_PATH}/({STATUS_TYPES_STRING})/(?P<status_id>\d+)"

BOOK_PATH = r"^book/(?P<book_id>\d+)"
<<<<<<< HEAD
GENRE_PATH = r"^genre/(?P<pk>\d+)"
=======
GENRE_PATH = r"^genres/(?P<pk>\d+)"
>>>>>>> cd20bdec

STREAMS = "|".join(s["key"] for s in settings.STREAMS)

urlpatterns = [
    path("admin/", admin.site.urls),
    path("genresearch/", SearchGenre.as_view(), name="genre-search"),
    path(
        "robots.txt",
        TemplateView.as_view(template_name="robots.txt", content_type="text/plain"),
    ),


    # federation endpoints
    re_path(r"^inbox/?$", views.Inbox.as_view(), name="inbox"),
    re_path(rf"{LOCAL_USER_PATH}/inbox/?$", views.Inbox.as_view(), name="user_inbox"),
    re_path(
        rf"{LOCAL_USER_PATH}/outbox/?$", views.Outbox.as_view(), name="user_outbox"
    ),
    re_path(r"^\.well-known/webfinger/?$", views.webfinger),
    re_path(r"^\.well-known/nodeinfo/?$", views.nodeinfo_pointer),
    re_path(r"^\.well-known/host-meta/?$", views.host_meta),
    re_path(r"^nodeinfo/2\.0/?$", views.nodeinfo),
    re_path(r"^api/v1/instance/?$", views.instance_info),
    re_path(r"^api/v1/instance/peers/?$", views.peers),
    re_path(r"^opensearch.xml$", views.opensearch, name="opensearch"),
    re_path(r"^ostatus_subscribe/?$", views.ostatus_follow_request),
    # polling updates
    re_path(
        "^api/updates/notifications/?$",
        views.get_notification_count,
        name="notification-updates",
    ),
    re_path(
        "^api/updates/stream/(?P<stream>[a-z]+)/?$",
        views.get_unread_status_string,
        name="stream-updates",
    ),
    # instance setup
    re_path(r"^setup/?$", views.InstanceConfig.as_view(), name="setup"),
    re_path(r"^setup/admin/?$", views.CreateAdmin.as_view(), name="setup-admin"),
    # authentication
    re_path(r"^login/?$", views.Login.as_view(), name="login"),
    re_path(r"^login/(?P<confirmed>confirmed)/?$", views.Login.as_view(), name="login"),
    re_path(r"^register/?$", views.Register.as_view()),
    re_path(r"confirm-email/?$", views.ConfirmEmail.as_view(), name="confirm-email"),
    re_path(
        r"confirm-email/(?P<code>[A-Za-z0-9]+)/?$",
        views.ConfirmEmailCode.as_view(),
        name="confirm-email-code",
    ),
    re_path(r"^resend-link/?$", views.ResendConfirmEmail.as_view(), name="resend-link"),
    re_path(r"^logout/?$", views.Logout.as_view(), name="logout"),
    re_path(
        r"^password-reset/?$",
        views.PasswordResetRequest.as_view(),
        name="password-reset",
    ),
    re_path(
        r"^password-reset/(?P<code>[A-Za-z0-9]+)/?$", views.PasswordReset.as_view()
    ),
    # admin
    re_path(
        r"^settings/dashboard/?$", views.Dashboard.as_view(), name="settings-dashboard"
    ),
    re_path(r"^settings/site-settings/?$", views.Site.as_view(), name="settings-site"),
    re_path(r"^settings/themes/?$", views.Themes.as_view(), name="settings-themes"),
    re_path(
        r"^settings/themes/(?P<theme_id>\d+)/delete/?$",
        views.delete_theme,
        name="settings-themes-delete",
    ),
    re_path(
        r"^settings/announcements/?$",
        views.Announcements.as_view(),
        name="settings-announcements",
    ),
    re_path(
        r"^settings/announcements/(?P<announcement_id>\d+)/?$",
        views.Announcement.as_view(),
        name="settings-announcements",
    ),
    re_path(
        r"^settings/announcements/create/?$",
        views.EditAnnouncement.as_view(),
        name="settings-announcements-edit",
    ),
    re_path(
        r"^settings/announcements/(?P<announcement_id>\d+)/edit/?$",
        views.EditAnnouncement.as_view(),
        name="settings-announcements-edit",
    ),
    re_path(
        r"^settings/announcements/(?P<announcement_id>\d+)/delete/?$",
        views.delete_announcement,
        name="settings-announcements-delete",
    ),
    re_path(
        r"^settings/email-preview/?$",
        views.admin.site.email_preview,
        name="settings-email-preview",
    ),
    re_path(
        r"^settings/users/?$", views.UserAdminList.as_view(), name="settings-users"
    ),

    re_path(
        r"^settings/genres/?$", views.ManageGenreHome.as_view(), name="settings-genres"
    ),

    re_path(
        r"^settings/genres/add/?$", views.CreateGenre.as_view(), name="settings-genres-add"
    ),

    re_path(
        r"^settings/genres/(?P<pk>\d+)/delete/?$", views.RemoveGenre.as_view(), name="settings-genres-remove"
    ),

    re_path(
        r"^settings/genres/(?P<pk>\d+)/?$", views.ModifyGenre.as_view(), name="settings-genres-mod"
    ),

    re_path(
        r"^genres/(?P<pk>\d+)/?$", views.GenreDetailView.as_view(), name="genre-view"
    ),
    re_path(rf"{GENRE_PATH}(.json)?/?$", views.GenreDetailView.as_view(), name="genre-view"),
    re_path(rf"{GENRE_PATH}{regex.SLUG}/?$", views.GenreDetailView.as_view(), name="genre-view"),

    re_path(
        r"^settings/genres/?$", views.ManageGenreHome.as_view(), name="settings-genres"
    ),
    re_path(
        r"^settings/genres/add/?$",
        views.CreateGenre.as_view(),
        name="settings-genres-add",
    ),
    re_path(
        r"^settings/genres/(?P<pk>\d+)/delete/?$",
        views.RemoveGenre.as_view(),
        name="settings-genres-remove",
    ),
    re_path(
        r"^settings/genres/(?P<pk>\d+)/?$",
        views.ModifyGenre.as_view(),
        name="settings-genres-mod",
    ),
    re_path(
        r"^genres/(?P<pk>\d+)/?$", views.GenreDetailView.as_view(), name="genre-view"
    ),
    re_path(
        rf"{GENRE_PATH}(.json)?/?$", views.GenreDetailView.as_view(), name="genre-view"
    ),
    re_path(
        rf"{GENRE_PATH}{regex.SLUG}/?$",
        views.GenreDetailView.as_view(),
        name="genre-view",
    ),
    re_path(
        r"^settings/users/(?P<status>(local|federated|deleted))\/?$",
        views.UserAdminList.as_view(),
        name="settings-users",
    ),
    re_path(
        r"^settings/users/(?P<user>\d+)/?$",
        views.UserAdmin.as_view(),
        name="settings-user",
    ),
    re_path(
        r"^settings/federation/(?P<status>(federated|blocked))?/?$",
        views.Federation.as_view(),
        name="settings-federation",
    ),
    re_path(
        r"^settings/federation/(?P<server>\d+)/?$",
        views.FederatedServer.as_view(),
        name="settings-federated-server",
    ),
    re_path(
        r"^settings/federation/(?P<server>\d+)/block/?$",
        views.block_server,
        name="settings-federated-server-block",
    ),
    re_path(
        r"^settings/federation/(?P<server>\d+)/unblock/?$",
        views.unblock_server,
        name="settings-federated-server-unblock",
    ),
    re_path(
        r"^settings/federation/(?P<server>\d+)/refresh/?$",
        views.refresh_server,
        name="settings-federated-server-refresh",
    ),
    re_path(
        r"^settings/federation/add/?$",
        views.AddFederatedServer.as_view(),
        name="settings-add-federated-server",
    ),
    re_path(
        r"^settings/federation/import/?$",
        views.ImportServerBlocklist.as_view(),
        name="settings-import-blocklist",
    ),
    re_path(
        r"^settings/invites/?$", views.ManageInvites.as_view(), name="settings-invites"
    ),
    re_path(
        r"^settings/requests/?$",
        views.ManageInviteRequests.as_view(),
        name="settings-invite-requests",
    ),
    re_path(
        r"^settings/requests/ignore/?$",
        views.ignore_invite_request,
        name="settings-invite-requests-ignore",
    ),
    re_path(
        r"^invite-request/?$", views.InviteRequest.as_view(), name="invite-request"
    ),
    re_path(
        r"^invite/(?P<code>[A-Za-z0-9]+)/?$", views.Invite.as_view(), name="invite"
    ),
    re_path(
        r"^settings/email-blocklist/?$",
        views.EmailBlocklist.as_view(),
        name="settings-email-blocks",
    ),
    re_path(
        r"^settings/email-blocks/(?P<domain_id>\d+)/delete/?$",
        views.EmailBlocklist.as_view(),
        name="settings-email-blocks-delete",
    ),
    re_path(
        r"^setting/link-domains/?$",
        views.LinkDomain.as_view(),
        name="settings-link-domain",
    ),
    re_path(
        r"^setting/link-domains/(?P<status>(pending|approved|blocked))/?$",
        views.LinkDomain.as_view(),
        name="settings-link-domain",
    ),
    # pylint: disable=line-too-long
    re_path(
        r"^setting/link-domains/(?P<status>(pending|approved|blocked))/(?P<domain_id>\d+)/?$",
        views.LinkDomain.as_view(),
        name="settings-link-domain",
    ),
    re_path(
        r"^setting/link-domains/(?P<domain_id>\d+)/(?P<status>(pending|approved|blocked))/?$",
        views.update_domain_status,
        name="settings-link-domain-status",
    ),
    re_path(
        r"^settings/ip-blocklist/?$",
        views.IPBlocklist.as_view(),
        name="settings-ip-blocks",
    ),
    re_path(
        r"^settings/ip-blocks/(?P<block_id>\d+)/delete/?$",
        views.IPBlocklist.as_view(),
        name="settings-ip-blocks-delete",
    ),
    # auto-moderation rules
    re_path(r"^settings/automod/?$", views.AutoMod.as_view(), name="settings-automod"),
    re_path(
        r"^settings/automod/(?P<rule_id>\d+)/delete/?$",
        views.automod_delete,
        name="settings-automod-delete",
    ),
    re_path(
        r"^settings/automod/schedule/?$",
        views.schedule_automod_task,
        name="settings-automod-schedule",
    ),
    re_path(
        r"^settings/automod/unschedule/(?P<task_id>\d+)/?$",
        views.unschedule_automod_task,
        name="settings-automod-unschedule",
    ),
    re_path(
        r"^settings/automod/run/?$", views.run_automod, name="settings-automod-run"
    ),
    # moderation
    re_path(
        r"^settings/reports/?$", views.ReportsAdmin.as_view(), name="settings-reports"
    ),
    re_path(
        r"^settings/reports/(?P<report_id>\d+)/?$",
        views.ReportAdmin.as_view(),
        name="settings-report",
    ),
    re_path(
        r"^settings/reports/(?P<user_id>\d+)/suspend/?$",
        views.suspend_user,
        name="settings-report-suspend",
    ),
    re_path(
        r"^settings/reports/(?P<user_id>\d+)/unsuspend/?$",
        views.unsuspend_user,
        name="settings-report-unsuspend",
    ),
    re_path(
        r"^settings/reports/(?P<user_id>\d+)/delete/?$",
        views.moderator_delete_user,
        name="settings-delete-user",
    ),
    re_path(
        r"^settings/reports/(?P<report_id>\d+)/resolve/?$",
        views.resolve_report,
        name="settings-report-resolve",
    ),
    re_path(r"^report/?$", views.Report.as_view(), name="report"),
    re_path(r"^report/(?P<user_id>\d+)/?$", views.Report.as_view(), name="report"),
    re_path(
        r"^report/(?P<user_id>\d+)/status/(?P<status_id>\d+)?$",
        views.Report.as_view(),
        name="report-status",
    ),
    re_path(
        r"^report/link/(?P<link_id>\d+)?$",
        views.Report.as_view(),
        name="report-link",
    ),
    re_path(
        r"^settings/imports/(?P<status>(complete|active))?/?$",
        views.ImportList.as_view(),
        name="settings-imports",
    ),
    re_path(
        r"^settings/imports/(?P<import_id>\d+)/complete?$",
        views.ImportList.as_view(),
        name="settings-imports-complete",
    ),
    re_path(
        r"^settings/celery/?$", views.CeleryStatus.as_view(), name="settings-celery"
    ),
    # landing pages
    re_path(r"^about/?$", views.about, name="about"),
    re_path(r"^privacy/?$", views.privacy, name="privacy"),
    re_path(r"^conduct/?$", views.conduct, name="conduct"),
    path("", views.Home.as_view(), name="landing"),
    re_path(r"^discover/?$", views.Discover.as_view(), name="discover"),
    re_path(r"^notifications/?$", views.Notifications.as_view(), name="notifications"),
    re_path(
        r"^notifications/(?P<notification_type>mentions)/?$",
        views.Notifications.as_view(),
        name="notifications",
    ),
    re_path(r"^directory/?", views.Directory.as_view(), name="directory"),
    # Get started
    re_path(
        r"^get-started/profile/?$",
        views.GetStartedProfile.as_view(),
        name="get-started-profile",
    ),
    re_path(
        r"^get-started/books/?$",
        views.GetStartedBooks.as_view(),
        name="get-started-books",
    ),
    re_path(
        r"^get-started/users/?$",
        views.GetStartedUsers.as_view(),
        name="get-started-users",
    ),
    # feeds
    re_path(rf"^(?P<tab>{STREAMS})/?$", views.Feed.as_view()),
    re_path(
        r"^direct-messages/?$", views.DirectMessage.as_view(), name="direct-messages"
    ),
    re_path(
        rf"^direct-messages/(?P<username>{regex.USERNAME})/?$",
        views.DirectMessage.as_view(),
        name="direct-messages-user",
    ),
    # search
    re_path(r"^search.json/?$", views.Search.as_view(), name="search"),
    re_path(r"^search/?$", views.Search.as_view(), name="search"),
    # imports
    re_path(r"^import/?$", views.Import.as_view(), name="import"),
    re_path(
        r"^import/(?P<job_id>\d+)/?$",
        views.ImportStatus.as_view(),
        name="import-status",
    ),
    re_path(
        r"^import/(?P<job_id>\d+)/stop/?$",
        views.stop_import,
        name="import-stop",
    ),
    re_path(
        r"^import/(?P<job_id>\d+)/retry/(?P<item_id>\d+)/?$",
        views.retry_item,
        name="import-item-retry",
    ),
    re_path(
        r"^import/(?P<job_id>\d+)/failed/?$",
        views.ImportTroubleshoot.as_view(),
        name="import-troubleshoot",
    ),
    re_path(
        r"^import/(?P<job_id>\d+)/review/?$",
        views.ImportManualReview.as_view(),
        name="import-review",
    ),
    re_path(
        r"^import/(?P<job_id>\d+)/review/?$",
        views.ImportManualReview.as_view(),
        name="import-review",
    ),
    re_path(
        r"^import/(?P<job_id>\d+)/review/(?P<item_id>\d+)/approve/?$",
        views.approve_import_item,
        name="import-approve",
    ),
    re_path(
        r"^import/(?P<job_id>\d+)/review/(?P<item_id>\d+)/delete/?$",
        views.delete_import_item,
        name="import-delete",
    ),
    # users
    re_path(rf"{USER_PATH}\.json$", views.User.as_view()),
    re_path(rf"{USER_PATH}/?$", views.User.as_view(), name="user-feed"),
    re_path(rf"^@(?P<username>{regex.USERNAME})$", views.user_redirect),
    re_path(rf"{USER_PATH}/rss/?$", views.rss_feed.RssFeed(), name="user-rss"),
    re_path(
        rf"{USER_PATH}/(?P<direction>(followers|following))(.json)?/?$",
        views.Relationships.as_view(),
        name="user-relationships",
    ),
    re_path(r"^hide-suggestions/?$", views.hide_suggestions, name="hide-suggestions"),
    # groups
    re_path(rf"{USER_PATH}/groups/?$", views.UserGroups.as_view(), name="user-groups"),
    re_path(
        r"^group/(?P<group_id>\d+)(.json)?/?$", views.Group.as_view(), name="group"
    ),
    re_path(
        rf"^group/(?P<group_id>\d+){regex.SLUG}/?$", views.Group.as_view(), name="group"
    ),
    re_path(
        r"^group/delete/(?P<group_id>\d+)/?$", views.delete_group, name="delete-group"
    ),
    re_path(
        r"^group/(?P<group_id>\d+)/add-users/?$",
        views.FindUsers.as_view(),
        name="group-find-users",
    ),
    re_path(r"^add-group-member/?$", views.invite_member, name="invite-group-member"),
    re_path(
        r"^remove-group-member/?$", views.remove_member, name="remove-group-member"
    ),
    re_path(
        r"^accept-group-invitation/?$",
        views.accept_membership,
        name="accept-group-invitation",
    ),
    re_path(
        r"^reject-group-invitation/?$",
        views.reject_membership,
        name="reject-group-invitation",
    ),
    # lists
    re_path(rf"{USER_PATH}/lists/?$", views.UserLists.as_view(), name="user-lists"),
    re_path(r"^list/?$", views.Lists.as_view(), name="lists"),
    re_path(r"^list/saved/?$", views.SavedLists.as_view(), name="saved-lists"),
    re_path(r"^list/(?P<list_id>\d+)(\.json)?/?$", views.List.as_view(), name="list"),
    re_path(
        rf"^list/(?P<list_id>\d+){regex.SLUG}/?$", views.List.as_view(), name="list"
    ),
    re_path(
        r"^list/(?P<list_id>\d+)/item/(?P<list_item>\d+)/?$",
        views.ListItem.as_view(),
        name="list-item",
    ),
    re_path(r"^list/delete/(?P<list_id>\d+)/?$", views.delete_list, name="delete-list"),
    re_path(r"^list/add-book/?$", views.add_book, name="list-add-book"),
    re_path(
        r"^list/(?P<list_id>\d+)/remove/?$",
        views.remove_book,
        name="list-remove-book",
    ),
    re_path(
        r"^list-item/(?P<list_item_id>\d+)/set-position$",
        views.set_book_position,
        name="list-set-book-position",
    ),
    re_path(
        r"^list/(?P<list_id>\d+)/curate/?$", views.Curate.as_view(), name="list-curate"
    ),
    re_path(r"^save-list/(?P<list_id>\d+)/?$", views.save_list, name="list-save"),
    re_path(r"^unsave-list/(?P<list_id>\d+)/?$", views.unsave_list, name="list-unsave"),
    re_path(
        r"^list/(?P<list_id>\d+)/embed/(?P<list_key>[0-9a-f]+)/?$",
        views.unsafe_embed_list,
        name="embed-list",
    ),
    # User books
    re_path(rf"{USER_PATH}/books/?$", views.Shelf.as_view(), name="user-shelves"),
    re_path(
        rf"^{USER_PATH}/(shelf|books)/(?P<shelf_identifier>[\w-]+)(.json)?/?$",
        views.Shelf.as_view(),
        name="shelf",
    ),
    re_path(
        rf"^{LOCAL_USER_PATH}/(books|shelf)/(?P<shelf_identifier>[\w-]+)(.json)?/?$",
        views.Shelf.as_view(),
        name="shelf",
    ),
    re_path(r"^create-shelf/?$", views.create_shelf, name="shelf-create"),
    re_path(r"^delete-shelf/(?P<shelf_id>\d+)/?$", views.delete_shelf),
    re_path(r"^shelve/?$", views.shelve),
    re_path(r"^unshelve/?$", views.unshelve),
    # goals
    re_path(
        rf"{LOCAL_USER_PATH}/goal/(?P<year>\d+)/?$",
        views.Goal.as_view(),
        name="user-goal",
    ),
    re_path(r"^hide-goal/?$", views.hide_goal, name="hide-goal"),
    # preferences
    re_path(r"^preferences/profile/?$", views.EditUser.as_view(), name="prefs-profile"),
    re_path(
        r"^preferences/password/?$",
        views.ChangePassword.as_view(),
        name="prefs-password",
    ),
    re_path(
        r"^preferences/2fa/?$",
        views.Edit2FA.as_view(),
        name="prefs-2fa",
    ),
    re_path(
        r"^preferences/2fa-backup-codes/?$",
        views.GenerateBackupCodes.as_view(),
        name="generate-2fa-backup-codes",
    ),
    re_path(
        r"^preferences/confirm-2fa/?$",
        views.Confirm2FA.as_view(),
        name="conf-2fa",
    ),
    re_path(
        r"^preferences/disable-2fa/?$",
        views.Disable2FA.as_view(),
        name="disable-2fa",
    ),
    re_path(
        r"^2fa-check/?$",
        views.LoginWith2FA.as_view(),
        name="login-with-2fa",
    ),
    re_path(
        r"^2fa-prompt/?$",
        views.Prompt2FA.as_view(),
        name="prompt-2fa",
    ),
    re_path(r"^preferences/export/?$", views.Export.as_view(), name="prefs-export"),
    re_path(r"^preferences/delete/?$", views.DeleteUser.as_view(), name="prefs-delete"),
    re_path(
        r"^preferences/deactivate/?$",
        views.DeactivateUser.as_view(),
        name="prefs-deactivate",
    ),
    re_path(
        r"^preferences/reactivate/?$",
        views.ReactivateUser.as_view(),
        name="prefs-reactivate",
    ),
    re_path(r"^preferences/block/?$", views.Block.as_view(), name="prefs-block"),
    re_path(r"^block/(?P<user_id>\d+)/?$", views.Block.as_view()),
    re_path(r"^unblock/(?P<user_id>\d+)/?$", views.unblock),
    # statuses
    re_path(rf"{STATUS_PATH}(.json)?/?$", views.Status.as_view(), name="status"),
    re_path(rf"{STATUS_PATH}{regex.SLUG}/?$", views.Status.as_view(), name="status"),
    re_path(rf"{STATUS_PATH}/activity/?$", views.Status.as_view(), name="status"),
    re_path(
        rf"{STATUS_PATH}/replies(.json)?/?$", views.Replies.as_view(), name="replies"
    ),
    re_path(
        r"^edit/(?P<status_id>\d+)/?$", views.EditStatus.as_view(), name="edit-status"
    ),
    re_path(
        r"^post/?$",
        views.CreateStatus.as_view(),
        name="create-status",
    ),
    re_path(
        r"^post/(?P<status_type>\w+)/?$",
        views.CreateStatus.as_view(),
        name="create-status",
    ),
    re_path(
        r"^post/(?P<status_type>\w+)/(?P<existing_status_id>\d+)/?$",
        views.CreateStatus.as_view(),
        name="create-status",
    ),
    re_path(
        r"^delete-status/(?P<status_id>\d+)/?$",
        views.DeleteStatus.as_view(),
        name="delete-status",
    ),
    # interact
    re_path(r"^favorite/(?P<status_id>\d+)/?$", views.Favorite.as_view(), name="fav"),
    re_path(
        r"^unfavorite/(?P<status_id>\d+)/?$", views.Unfavorite.as_view(), name="unfav"
    ),
    re_path(r"^boost/(?P<status_id>\d+)/?$", views.Boost.as_view()),
    re_path(r"^unboost/(?P<status_id>\d+)/?$", views.Unboost.as_view()),
<<<<<<< HEAD
    re_path(
        r"^follow/(?P<pk>\d+)/?$",
        views.interaction.FollowGenre.as_view(),
        name="follow-genre",
    ),
    re_path(
        r"^unfollow/(?P<pk>\d+)/?$",
        views.interaction.UnFollowGenre.as_view(),
        name="unfollow-genre",
=======
    re_path(r"^follow/(?P<pk>\d+)/?$", views.interaction.FollowGenre.as_view(), name="follow-genre"),
    re_path(
        r"^unfollow/(?P<pk>\d+)/?$", views.interaction.UnFollowGenre.as_view(), name="unfollow-genre"
>>>>>>> cd20bdec
    ),
    # books
    re_path(rf"{BOOK_PATH}(.json)?/?$", views.Book.as_view(), name="book"),
    re_path(rf"{BOOK_PATH}{regex.SLUG}/?$", views.Book.as_view(), name="book"),
    re_path(
        rf"{BOOK_PATH}/(?P<user_statuses>review|comment|quote)/?$",
        views.Book.as_view(),
        name="book-user-statuses",
    ),
    re_path(rf"{BOOK_PATH}/edit/?$", views.EditBook.as_view(), name="edit-book"),
    re_path(
        rf"{BOOK_PATH}/confirm/?$",
        views.ConfirmEditBook.as_view(),
        name="edit-book-confirm",
    ),
    re_path(
        r"^create-book/data/?$", views.create_book_from_data, name="create-book-data"
    ),
    re_path(r"^create-book/?$", views.CreateBook.as_view(), name="create-book"),
    re_path(
        r"^create-book/confirm/?$",
        views.ConfirmEditBook.as_view(),
        name="create-book-confirm",
    ),
    re_path(rf"{BOOK_PATH}/editions(.json)?/?$", views.Editions.as_view()),
    re_path(
        r"^upload-cover/(?P<book_id>\d+)/?$", views.upload_cover, name="upload-cover"
    ),
    re_path(
        r"^add-description/(?P<book_id>\d+)/?$",
        views.add_description,
        name="add-description",
    ),
    re_path(
        rf"{BOOK_PATH}/filelink/?$", views.BookFileLinks.as_view(), name="file-link"
    ),
    re_path(
        rf"{BOOK_PATH}/filelink/(?P<link_id>\d+)/?$",
        views.BookFileLinks.as_view(),
        name="file-link",
    ),
    re_path(
        rf"{BOOK_PATH}/filelink/(?P<link_id>\d+)/delete/?$",
        views.delete_link,
        name="file-link-delete",
    ),
    re_path(
        rf"{BOOK_PATH}/filelink/add/?$",
        views.AddFileLink.as_view(),
        name="file-link-add",
    ),
    re_path(r"^resolve-book/?$", views.resolve_book, name="resolve-book"),
    re_path(r"^switch-edition/?$", views.switch_edition, name="switch-edition"),
    re_path(
        rf"{BOOK_PATH}/update/(?P<connector_identifier>[\w\.]+)/?$",
        views.update_book_from_remote,
        name="book-update-remote",
    ),
    re_path(
        r"^author/(?P<author_id>\d+)/update/(?P<connector_identifier>[\w\.]+)/?$",
        views.update_author_from_remote,
        name="author-update-remote",
    ),
    # isbn
    re_path(r"^isbn/(?P<isbn>[\dxX]+)(.json)?/?$", views.Isbn.as_view()),
    # author
    re_path(
        r"^author/(?P<author_id>\d+)(.json)?/?$", views.Author.as_view(), name="author"
    ),
    re_path(
        rf"^author/(?P<author_id>\d+){regex.SLUG}/?$",
        views.Author.as_view(),
        name="author",
    ),
    re_path(
        r"^author/(?P<author_id>\d+)/edit/?$",
        views.EditAuthor.as_view(),
        name="edit-author",
    ),
    # reading progress
    re_path(r"^edit-readthrough/?$", views.edit_readthrough, name="edit-readthrough"),
    re_path(r"^delete-readthrough/?$", views.delete_readthrough),
    re_path(
        r"^create-readthrough/?$",
        views.ReadThrough.as_view(),
        name="create-readthrough",
    ),
    re_path(r"^delete-progressupdate/?$", views.delete_progressupdate),
    # shelve actions
    re_path(
        r"^reading-status/update/(?P<book_id>\d+)/?$",
        views.update_progress,
        name="reading-status-update",
    ),
    re_path(
        r"^reading-status/(?P<status>want|start|finish|stop)/(?P<book_id>\d+)/?$",
        views.ReadingStatus.as_view(),
        name="reading-status",
    ),
    # following
    re_path(r"^follow/?$", views.follow, name="follow"),
    re_path(r"^unfollow/?$", views.unfollow, name="unfollow"),
    re_path(r"^accept-follow-request/?$", views.accept_follow_request),
    re_path(r"^delete-follow-request/?$", views.delete_follow_request),
    re_path(r"^ostatus_follow/?$", views.remote_follow, name="remote-follow"),
    re_path(r"^remote_follow/?$", views.remote_follow_page, name="remote-follow-page"),
    re_path(
        r"^ostatus_success/?$", views.ostatus_follow_success, name="ostatus-success"
    ),
    # annual summary
    re_path(
        r"^my-year-in-the-books/(?P<year>\d+)/?$",
        views.personal_annual_summary,
    ),
    re_path(
        rf"{LOCAL_USER_PATH}/(?P<year>\d+)-in-the-books/?$",
        views.AnnualSummary.as_view(),
        name="annual-summary",
    ),
    re_path(r"^summary_add_key/?$", views.summary_add_key, name="summary-add-key"),
    re_path(
        r"^summary_revoke_key/?$", views.summary_revoke_key, name="summary-revoke-key"
    ),
    path("guided-tour/<tour>", views.toggle_guided_tour),
] + static(settings.MEDIA_URL, document_root=settings.MEDIA_ROOT)<|MERGE_RESOLUTION|>--- conflicted
+++ resolved
@@ -25,11 +25,7 @@
 STATUS_PATH = rf"{USER_PATH}/({STATUS_TYPES_STRING})/(?P<status_id>\d+)"
 
 BOOK_PATH = r"^book/(?P<book_id>\d+)"
-<<<<<<< HEAD
-GENRE_PATH = r"^genre/(?P<pk>\d+)"
-=======
 GENRE_PATH = r"^genres/(?P<pk>\d+)"
->>>>>>> cd20bdec
 
 STREAMS = "|".join(s["key"] for s in settings.STREAMS)
 
@@ -40,8 +36,6 @@
         "robots.txt",
         TemplateView.as_view(template_name="robots.txt", content_type="text/plain"),
     ),
-
-
     # federation endpoints
     re_path(r"^inbox/?$", views.Inbox.as_view(), name="inbox"),
     re_path(rf"{LOCAL_USER_PATH}/inbox/?$", views.Inbox.as_view(), name="user_inbox"),
@@ -134,29 +128,6 @@
     re_path(
         r"^settings/users/?$", views.UserAdminList.as_view(), name="settings-users"
     ),
-
-    re_path(
-        r"^settings/genres/?$", views.ManageGenreHome.as_view(), name="settings-genres"
-    ),
-
-    re_path(
-        r"^settings/genres/add/?$", views.CreateGenre.as_view(), name="settings-genres-add"
-    ),
-
-    re_path(
-        r"^settings/genres/(?P<pk>\d+)/delete/?$", views.RemoveGenre.as_view(), name="settings-genres-remove"
-    ),
-
-    re_path(
-        r"^settings/genres/(?P<pk>\d+)/?$", views.ModifyGenre.as_view(), name="settings-genres-mod"
-    ),
-
-    re_path(
-        r"^genres/(?P<pk>\d+)/?$", views.GenreDetailView.as_view(), name="genre-view"
-    ),
-    re_path(rf"{GENRE_PATH}(.json)?/?$", views.GenreDetailView.as_view(), name="genre-view"),
-    re_path(rf"{GENRE_PATH}{regex.SLUG}/?$", views.GenreDetailView.as_view(), name="genre-view"),
-
     re_path(
         r"^settings/genres/?$", views.ManageGenreHome.as_view(), name="settings-genres"
     ),
@@ -637,7 +608,6 @@
     ),
     re_path(r"^boost/(?P<status_id>\d+)/?$", views.Boost.as_view()),
     re_path(r"^unboost/(?P<status_id>\d+)/?$", views.Unboost.as_view()),
-<<<<<<< HEAD
     re_path(
         r"^follow/(?P<pk>\d+)/?$",
         views.interaction.FollowGenre.as_view(),
@@ -647,11 +617,6 @@
         r"^unfollow/(?P<pk>\d+)/?$",
         views.interaction.UnFollowGenre.as_view(),
         name="unfollow-genre",
-=======
-    re_path(r"^follow/(?P<pk>\d+)/?$", views.interaction.FollowGenre.as_view(), name="follow-genre"),
-    re_path(
-        r"^unfollow/(?P<pk>\d+)/?$", views.interaction.UnFollowGenre.as_view(), name="unfollow-genre"
->>>>>>> cd20bdec
     ),
     # books
     re_path(rf"{BOOK_PATH}(.json)?/?$", views.Book.as_view(), name="book"),
