""" url routing for the app and api """
import debug_toolbar

from django.conf.urls.static import static
from django.contrib import admin
from django.urls import path, re_path, include
from django.views.generic.base import TemplateView

from bookwyrm import settings, views
from bookwyrm.utils import regex

USER_PATH = rf"^user/(?P<username>{regex.USERNAME})"
LOCAL_USER_PATH = rf"^user/(?P<username>{regex.LOCALNAME})"

status_types = [
    "status",
    "review",
    "reviewrating",
    "comment",
    "quotation",
    "boost",
    "generatednote",
]

STATUS_TYPES_STRING = "|".join(status_types)
STATUS_PATH = rf"{USER_PATH}/({STATUS_TYPES_STRING})/(?P<status_id>\d+)"

BOOK_PATH = r"^book/(?P<book_id>\d+)"

STREAMS = "|".join(s["key"] for s in settings.STREAMS)

urlpatterns = [
    path("admin/", admin.site.urls),
    path(
        "robots.txt",
        TemplateView.as_view(template_name="robots.txt", content_type="text/plain"),
    ),
    # federation endpoints
    re_path(r"^inbox/?$", views.Inbox.as_view(), name="inbox"),
    re_path(rf"{LOCAL_USER_PATH}/inbox/?$", views.Inbox.as_view(), name="user_inbox"),
    re_path(
        rf"{LOCAL_USER_PATH}/outbox/?$", views.Outbox.as_view(), name="user_outbox"
    ),
    re_path(r"^\.well-known/webfinger/?$", views.webfinger),
    re_path(r"^\.well-known/nodeinfo/?$", views.nodeinfo_pointer),
    re_path(r"^\.well-known/host-meta/?$", views.host_meta),
    re_path(r"^nodeinfo/2\.0/?$", views.nodeinfo),
    re_path(r"^api/v1/instance/?$", views.instance_info),
    re_path(r"^api/v1/instance/peers/?$", views.peers),
    re_path(r"^opensearch.xml$", views.opensearch, name="opensearch"),
    re_path(r"^ostatus_subscribe/?$", views.ostatus_follow_request),
    # polling updates
    re_path(
        "^api/updates/notifications/?$",
        views.get_notification_count,
        name="notification-updates",
    ),
    re_path(
        "^api/updates/stream/(?P<stream>[a-z]+)/?$",
        views.get_unread_status_string,
        name="stream-updates",
    ),
    # instance setup
    re_path(r"^setup/?$", views.InstanceConfig.as_view(), name="setup"),
    re_path(r"^setup/admin/?$", views.CreateAdmin.as_view(), name="setup-admin"),
    # authentication
    re_path(r"^login/?$", views.Login.as_view(), name="login"),
    re_path(r"^login/(?P<confirmed>confirmed)/?$", views.Login.as_view(), name="login"),
    re_path(r"^register/?$", views.Register.as_view()),
    re_path(r"confirm-email/?$", views.ConfirmEmail.as_view(), name="confirm-email"),
    re_path(
        r"confirm-email/(?P<code>[A-Za-z0-9]+)/?$",
        views.ConfirmEmailCode.as_view(),
        name="confirm-email-code",
    ),
    re_path(r"^resend-link/?$", views.ResendConfirmEmail.as_view(), name="resend-link"),
    re_path(r"^logout/?$", views.Logout.as_view(), name="logout"),
    re_path(
        r"^password-reset/?$",
        views.PasswordResetRequest.as_view(),
        name="password-reset",
    ),
    re_path(
        r"^password-reset/(?P<code>[A-Za-z0-9]+)/?$", views.PasswordReset.as_view()
    ),
    # admin
    re_path(
        r"^settings/dashboard/?$", views.Dashboard.as_view(), name="settings-dashboard"
    ),
    re_path(r"^settings/site-settings/?$", views.Site.as_view(), name="settings-site"),
    re_path(r"^settings/themes/?$", views.Themes.as_view(), name="settings-themes"),
    re_path(
        r"^settings/themes/(?P<theme_id>\d+)/delete/?$",
        views.delete_theme,
        name="settings-themes-delete",
    ),
    re_path(
        r"^settings/announcements/?$",
        views.Announcements.as_view(),
        name="settings-announcements",
    ),
    re_path(
        r"^settings/announcements/(?P<announcement_id>\d+)/?$",
        views.Announcement.as_view(),
        name="settings-announcements",
    ),
    re_path(
        r"^settings/announcements/create/?$",
        views.EditAnnouncement.as_view(),
        name="settings-announcements-edit",
    ),
    re_path(
        r"^settings/announcements/(?P<announcement_id>\d+)/edit/?$",
        views.EditAnnouncement.as_view(),
        name="settings-announcements-edit",
    ),
    re_path(
        r"^settings/announcements/(?P<announcement_id>\d+)/delete/?$",
        views.delete_announcement,
        name="settings-announcements-delete",
    ),
    re_path(
        r"^settings/email-preview/?$",
        views.admin.site.email_preview,
        name="settings-email-preview",
    ),
    re_path(
        r"^settings/users/?$", views.UserAdminList.as_view(), name="settings-users"
    ),
    re_path(
        r"^settings/users/(?P<status>(local|federated|deleted))\/?$",
        views.UserAdminList.as_view(),
        name="settings-users",
    ),
    re_path(
        r"^settings/users/(?P<user>\d+)/?$",
        views.UserAdmin.as_view(),
        name="settings-user",
    ),
    re_path(
        r"^settings/federation/(?P<status>(federated|blocked))?/?$",
        views.Federation.as_view(),
        name="settings-federation",
    ),
    re_path(
        r"^settings/federation/(?P<server>\d+)/?$",
        views.FederatedServer.as_view(),
        name="settings-federated-server",
    ),
    re_path(
        r"^settings/federation/(?P<server>\d+)/block/?$",
        views.block_server,
        name="settings-federated-server-block",
    ),
    re_path(
        r"^settings/federation/(?P<server>\d+)/unblock/?$",
        views.unblock_server,
        name="settings-federated-server-unblock",
    ),
    re_path(
        r"^settings/federation/(?P<server>\d+)/refresh/?$",
        views.refresh_server,
        name="settings-federated-server-refresh",
    ),
    re_path(
        r"^settings/federation/add/?$",
        views.AddFederatedServer.as_view(),
        name="settings-add-federated-server",
    ),
    re_path(
        r"^settings/federation/import/?$",
        views.ImportServerBlocklist.as_view(),
        name="settings-import-blocklist",
    ),
    re_path(
        r"^settings/invites/?$", views.ManageInvites.as_view(), name="settings-invites"
    ),
    re_path(
        r"^settings/requests/?$",
        views.ManageInviteRequests.as_view(),
        name="settings-invite-requests",
    ),
    re_path(
        r"^settings/requests/ignore/?$",
        views.ignore_invite_request,
        name="settings-invite-requests-ignore",
    ),
    re_path(
        r"^invite-request/?$", views.InviteRequest.as_view(), name="invite-request"
    ),
    re_path(
        r"^invite/(?P<code>[A-Za-z0-9]+)/?$", views.Invite.as_view(), name="invite"
    ),
    re_path(
        r"^settings/email-blocklist/?$",
        views.EmailBlocklist.as_view(),
        name="settings-email-blocks",
    ),
    re_path(
        r"^settings/email-blocks/(?P<domain_id>\d+)/delete/?$",
        views.EmailBlocklist.as_view(),
        name="settings-email-blocks-delete",
    ),
    re_path(
        r"^setting/link-domains/?$",
        views.LinkDomain.as_view(),
        name="settings-link-domain",
    ),
    re_path(
        r"^setting/link-domains/(?P<status>(pending|approved|blocked))/?$",
        views.LinkDomain.as_view(),
        name="settings-link-domain",
    ),
    # pylint: disable=line-too-long
    re_path(
        r"^setting/link-domains/(?P<status>(pending|approved|blocked))/(?P<domain_id>\d+)/?$",
        views.LinkDomain.as_view(),
        name="settings-link-domain",
    ),
    re_path(
        r"^setting/link-domains/(?P<domain_id>\d+)/(?P<status>(pending|approved|blocked))/?$",
        views.update_domain_status,
        name="settings-link-domain-status",
    ),
    re_path(
        r"^settings/ip-blocklist/?$",
        views.IPBlocklist.as_view(),
        name="settings-ip-blocks",
    ),
    re_path(
        r"^settings/ip-blocks/(?P<block_id>\d+)/delete/?$",
        views.IPBlocklist.as_view(),
        name="settings-ip-blocks-delete",
    ),
    # auto-moderation rules
    re_path(r"^settings/automod/?$", views.AutoMod.as_view(), name="settings-automod"),
    re_path(
        r"^settings/automod/(?P<rule_id>\d+)/delete/?$",
        views.automod_delete,
        name="settings-automod-delete",
    ),
    re_path(
        r"^settings/automod/schedule/?$",
        views.schedule_automod_task,
        name="settings-automod-schedule",
    ),
    re_path(
        r"^settings/automod/unschedule/(?P<task_id>\d+)/?$",
        views.unschedule_automod_task,
        name="settings-automod-unschedule",
    ),
    re_path(
        r"^settings/automod/run/?$", views.run_automod, name="settings-automod-run"
    ),
    # moderation
    re_path(
        r"^settings/reports/?$", views.ReportsAdmin.as_view(), name="settings-reports"
    ),
    re_path(
        r"^settings/reports/(?P<report_id>\d+)/?$",
        views.ReportAdmin.as_view(),
        name="settings-report",
    ),
    re_path(
        r"^settings/reports/(?P<user_id>\d+)/suspend/?$",
        views.suspend_user,
        name="settings-report-suspend",
    ),
    re_path(
        r"^settings/reports/(?P<user_id>\d+)/unsuspend/?$",
        views.unsuspend_user,
        name="settings-report-unsuspend",
    ),
    re_path(
        r"^settings/reports/(?P<user_id>\d+)/delete/?$",
        views.moderator_delete_user,
        name="settings-delete-user",
    ),
    re_path(
        r"^settings/reports/(?P<report_id>\d+)/resolve/?$",
        views.resolve_report,
        name="settings-report-resolve",
    ),
    re_path(r"^report/?$", views.Report.as_view(), name="report"),
    re_path(r"^report/(?P<user_id>\d+)/?$", views.Report.as_view(), name="report"),
    re_path(
        r"^report/(?P<user_id>\d+)/status/(?P<status_id>\d+)?$",
        views.Report.as_view(),
        name="report-status",
    ),
    re_path(
        r"^report/link/(?P<link_id>\d+)?$",
        views.Report.as_view(),
        name="report-link",
    ),
    # landing pages
    re_path(r"^about/?$", views.about, name="about"),
    re_path(r"^privacy/?$", views.privacy, name="privacy"),
    re_path(r"^conduct/?$", views.conduct, name="conduct"),
    path("", views.Home.as_view(), name="landing"),
    re_path(r"^discover/?$", views.Discover.as_view(), name="discover"),
    re_path(r"^notifications/?$", views.Notifications.as_view(), name="notifications"),
    re_path(
        r"^notifications/(?P<notification_type>mentions)/?$",
        views.Notifications.as_view(),
        name="notifications",
    ),
    re_path(r"^directory/?", views.Directory.as_view(), name="directory"),
    # Get started
    re_path(
        r"^get-started/profile/?$",
        views.GetStartedProfile.as_view(),
        name="get-started-profile",
    ),
    re_path(
        r"^get-started/books/?$",
        views.GetStartedBooks.as_view(),
        name="get-started-books",
    ),
    re_path(
        r"^get-started/users/?$",
        views.GetStartedUsers.as_view(),
        name="get-started-users",
    ),
    # feeds
    re_path(rf"^(?P<tab>{STREAMS})/?$", views.Feed.as_view()),
    re_path(
        r"^direct-messages/?$", views.DirectMessage.as_view(), name="direct-messages"
    ),
    re_path(
        rf"^direct-messages/(?P<username>{regex.USERNAME})/?$",
        views.DirectMessage.as_view(),
        name="direct-messages-user",
    ),
    # search
    re_path(r"^search.json/?$", views.Search.as_view(), name="search"),
    re_path(r"^search/?$", views.Search.as_view(), name="search"),
    # imports
    re_path(r"^import/?$", views.Import.as_view(), name="import"),
    re_path(
        r"^import/(?P<job_id>\d+)/?$",
        views.ImportStatus.as_view(),
        name="import-status",
    ),
    re_path(
        r"^import/(?P<job_id>\d+)/retry/(?P<item_id>\d+)/?$",
        views.retry_item,
        name="import-item-retry",
    ),
    re_path(
        r"^import/(?P<job_id>\d+)/failed/?$",
        views.ImportTroubleshoot.as_view(),
        name="import-troubleshoot",
    ),
    re_path(
        r"^import/(?P<job_id>\d+)/review/?$",
        views.ImportManualReview.as_view(),
        name="import-review",
    ),
    re_path(
        r"^import/(?P<job_id>\d+)/review/?$",
        views.ImportManualReview.as_view(),
        name="import-review",
    ),
    re_path(
        r"^import/(?P<job_id>\d+)/review/(?P<item_id>\d+)/approve/?$",
        views.approve_import_item,
        name="import-approve",
    ),
    re_path(
        r"^import/(?P<job_id>\d+)/review/(?P<item_id>\d+)/delete/?$",
        views.delete_import_item,
        name="import-delete",
    ),
    # users
    re_path(rf"{USER_PATH}\.json$", views.User.as_view()),
    re_path(rf"{USER_PATH}/?$", views.User.as_view(), name="user-feed"),
    re_path(rf"^@(?P<username>{regex.USERNAME})$", views.user_redirect),
    re_path(rf"{USER_PATH}/rss/?$", views.rss_feed.RssFeed(), name="user-rss"),
    re_path(
        rf"{USER_PATH}/(?P<direction>(followers|following))(.json)?/?$",
        views.Relationships.as_view(),
        name="user-relationships",
    ),
    re_path(r"^hide-suggestions/?$", views.hide_suggestions, name="hide-suggestions"),
    # groups
    re_path(rf"{USER_PATH}/groups/?$", views.UserGroups.as_view(), name="user-groups"),
    re_path(
        r"^group/(?P<group_id>\d+)(.json)?/?$", views.Group.as_view(), name="group"
    ),
    re_path(
        rf"^group/(?P<group_id>\d+){regex.SLUG}/?$", views.Group.as_view(), name="group"
    ),
    re_path(
        r"^group/delete/(?P<group_id>\d+)/?$", views.delete_group, name="delete-group"
    ),
    re_path(
        r"^group/(?P<group_id>\d+)/add-users/?$",
        views.FindUsers.as_view(),
        name="group-find-users",
    ),
    re_path(r"^add-group-member/?$", views.invite_member, name="invite-group-member"),
    re_path(
        r"^remove-group-member/?$", views.remove_member, name="remove-group-member"
    ),
    re_path(
        r"^accept-group-invitation/?$",
        views.accept_membership,
        name="accept-group-invitation",
    ),
    re_path(
        r"^reject-group-invitation/?$",
        views.reject_membership,
        name="reject-group-invitation",
    ),
    # lists
    re_path(rf"{USER_PATH}/lists/?$", views.UserLists.as_view(), name="user-lists"),
    re_path(r"^list/?$", views.Lists.as_view(), name="lists"),
    re_path(r"^list/saved/?$", views.SavedLists.as_view(), name="saved-lists"),
    re_path(r"^list/(?P<list_id>\d+)(\.json)?/?$", views.List.as_view(), name="list"),
    re_path(
        rf"^list/(?P<list_id>\d+){regex.SLUG}/?$", views.List.as_view(), name="list"
    ),
    re_path(
        r"^list/(?P<list_id>\d+)/item/(?P<list_item>\d+)/?$",
        views.ListItem.as_view(),
        name="list-item",
    ),
    re_path(r"^list/delete/(?P<list_id>\d+)/?$", views.delete_list, name="delete-list"),
    re_path(r"^list/add-book/?$", views.add_book, name="list-add-book"),
    re_path(
        r"^list/(?P<list_id>\d+)/remove/?$",
        views.remove_book,
        name="list-remove-book",
    ),
    re_path(
        r"^list-item/(?P<list_item_id>\d+)/set-position$",
        views.set_book_position,
        name="list-set-book-position",
    ),
    re_path(
        r"^list/(?P<list_id>\d+)/curate/?$", views.Curate.as_view(), name="list-curate"
    ),
    re_path(r"^save-list/(?P<list_id>\d+)/?$", views.save_list, name="list-save"),
    re_path(r"^unsave-list/(?P<list_id>\d+)/?$", views.unsave_list, name="list-unsave"),
    re_path(
        r"^list/(?P<list_id>\d+)/embed/(?P<list_key>[0-9a-f]+)/?$",
        views.unsafe_embed_list,
        name="embed-list",
    ),
    # User books
    re_path(rf"{USER_PATH}/books/?$", views.Shelf.as_view(), name="user-shelves"),
    re_path(
        rf"^{USER_PATH}/(shelf|books)/(?P<shelf_identifier>[\w-]+)(.json)?/?$",
        views.Shelf.as_view(),
        name="shelf",
    ),
    re_path(
        rf"^{LOCAL_USER_PATH}/(books|shelf)/(?P<shelf_identifier>[\w-]+)(.json)?/?$",
        views.Shelf.as_view(),
        name="shelf",
    ),
    re_path(r"^create-shelf/?$", views.create_shelf, name="shelf-create"),
    re_path(r"^delete-shelf/(?P<shelf_id>\d+)/?$", views.delete_shelf),
    re_path(r"^shelve/?$", views.shelve),
    re_path(r"^unshelve/?$", views.unshelve),
    # goals
    re_path(
        rf"{LOCAL_USER_PATH}/goal/(?P<year>\d+)/?$",
        views.Goal.as_view(),
        name="user-goal",
    ),
    re_path(r"^hide-goal/?$", views.hide_goal, name="hide-goal"),
    # preferences
    re_path(r"^preferences/profile/?$", views.EditUser.as_view(), name="prefs-profile"),
    re_path(
        r"^preferences/password/?$",
        views.ChangePassword.as_view(),
        name="prefs-password",
    ),
    re_path(r"^preferences/export/?$", views.Export.as_view(), name="prefs-export"),
    re_path(r"^preferences/delete/?$", views.DeleteUser.as_view(), name="prefs-delete"),
    re_path(r"^preferences/block/?$", views.Block.as_view(), name="prefs-block"),
    re_path(r"^block/(?P<user_id>\d+)/?$", views.Block.as_view()),
    re_path(r"^unblock/(?P<user_id>\d+)/?$", views.unblock),
    # statuses
    re_path(rf"{STATUS_PATH}(.json)?/?$", views.Status.as_view(), name="status"),
    re_path(rf"{STATUS_PATH}{regex.SLUG}/?$", views.Status.as_view(), name="status"),
    re_path(rf"{STATUS_PATH}/activity/?$", views.Status.as_view(), name="status"),
    re_path(
        rf"{STATUS_PATH}/replies(.json)?/?$", views.Replies.as_view(), name="replies"
    ),
    re_path(
        r"^edit/(?P<status_id>\d+)/?$", views.EditStatus.as_view(), name="edit-status"
    ),
    re_path(
        r"^post/?$",
        views.CreateStatus.as_view(),
        name="create-status",
    ),
    re_path(
        r"^post/(?P<status_type>\w+)/?$",
        views.CreateStatus.as_view(),
        name="create-status",
    ),
    re_path(
        r"^post/(?P<status_type>\w+)/(?P<existing_status_id>\d+)/?$",
        views.CreateStatus.as_view(),
        name="create-status",
    ),
    re_path(
        r"^delete-status/(?P<status_id>\d+)/?$",
        views.DeleteStatus.as_view(),
        name="delete-status",
    ),
    # interact
    re_path(r"^favorite/(?P<status_id>\d+)/?$", views.Favorite.as_view(), name="fav"),
    re_path(
        r"^unfavorite/(?P<status_id>\d+)/?$", views.Unfavorite.as_view(), name="unfav"
    ),
    re_path(r"^boost/(?P<status_id>\d+)/?$", views.Boost.as_view()),
    re_path(r"^unboost/(?P<status_id>\d+)/?$", views.Unboost.as_view()),
    # books
    re_path(rf"{BOOK_PATH}(.json)?/?$", views.Book.as_view(), name="book"),
    re_path(rf"{BOOK_PATH}{regex.SLUG}/?$", views.Book.as_view(), name="book"),
    re_path(
        rf"{BOOK_PATH}/(?P<user_statuses>review|comment|quote)/?$",
        views.Book.as_view(),
        name="book-user-statuses",
    ),
    re_path(rf"{BOOK_PATH}/edit/?$", views.EditBook.as_view(), name="edit-book"),
    re_path(
        rf"{BOOK_PATH}/confirm/?$",
        views.ConfirmEditBook.as_view(),
        name="edit-book-confirm",
    ),
    re_path(
        r"^create-book/data/?$", views.create_book_from_data, name="create-book-data"
    ),
    re_path(r"^create-book/?$", views.CreateBook.as_view(), name="create-book"),
    re_path(
        r"^create-book/confirm/?$",
        views.ConfirmEditBook.as_view(),
        name="create-book-confirm",
    ),
    re_path(rf"{BOOK_PATH}/editions(.json)?/?$", views.Editions.as_view()),
    re_path(
        r"^upload-cover/(?P<book_id>\d+)/?$", views.upload_cover, name="upload-cover"
    ),
    re_path(
        r"^add-description/(?P<book_id>\d+)/?$",
        views.add_description,
        name="add-description",
    ),
    re_path(
        rf"{BOOK_PATH}/filelink/?$", views.BookFileLinks.as_view(), name="file-link"
    ),
    re_path(
        rf"{BOOK_PATH}/filelink/(?P<link_id>\d+)/?$",
        views.BookFileLinks.as_view(),
        name="file-link",
    ),
    re_path(
        rf"{BOOK_PATH}/filelink/(?P<link_id>\d+)/delete/?$",
        views.delete_link,
        name="file-link-delete",
    ),
    re_path(
        rf"{BOOK_PATH}/filelink/add/?$",
        views.AddFileLink.as_view(),
        name="file-link-add",
    ),
    re_path(r"^resolve-book/?$", views.resolve_book, name="resolve-book"),
    re_path(r"^switch-edition/?$", views.switch_edition, name="switch-edition"),
    re_path(
        rf"{BOOK_PATH}/update/(?P<connector_identifier>[\w\.]+)/?$",
        views.update_book_from_remote,
        name="book-update-remote",
    ),
    re_path(
        r"^author/(?P<author_id>\d+)/update/(?P<connector_identifier>[\w\.]+)/?$",
        views.update_author_from_remote,
        name="author-update-remote",
    ),
    # isbn
    re_path(r"^isbn/(?P<isbn>\d+)(.json)?/?$", views.Isbn.as_view()),
    # author
    re_path(
        r"^author/(?P<author_id>\d+)(.json)?/?$", views.Author.as_view(), name="author"
    ),
    re_path(
        rf"^author/(?P<author_id>\d+){regex.SLUG}/?$",
        views.Author.as_view(),
        name="author",
    ),
    re_path(
        r"^author/(?P<author_id>\d+)/edit/?$",
        views.EditAuthor.as_view(),
        name="edit-author",
    ),
    # reading progress
    re_path(r"^edit-readthrough/?$", views.edit_readthrough, name="edit-readthrough"),
    re_path(r"^delete-readthrough/?$", views.delete_readthrough),
    re_path(
        r"^create-readthrough/?$",
        views.ReadThrough.as_view(),
        name="create-readthrough",
    ),
    re_path(r"^delete-progressupdate/?$", views.delete_progressupdate),
    # shelve actions
    re_path(
        r"^reading-status/update/(?P<book_id>\d+)/?$",
        views.update_progress,
        name="reading-status-update",
    ),
    re_path(
        r"^reading-status/(?P<status>want|start|finish|stop)/(?P<book_id>\d+)/?$",
        views.ReadingStatus.as_view(),
        name="reading-status",
    ),
    # following
    re_path(r"^follow/?$", views.follow, name="follow"),
    re_path(r"^unfollow/?$", views.unfollow, name="unfollow"),
    re_path(r"^accept-follow-request/?$", views.accept_follow_request),
    re_path(r"^delete-follow-request/?$", views.delete_follow_request),
    re_path(r"^ostatus_follow/?$", views.remote_follow, name="remote-follow"),
    re_path(r"^remote_follow/?$", views.remote_follow_page, name="remote-follow-page"),
    re_path(
        r"^ostatus_success/?$", views.ostatus_follow_success, name="ostatus-success"
    ),
    # annual summary
    re_path(
        r"^my-year-in-the-books/(?P<year>\d+)/?$",
        views.personal_annual_summary,
    ),
    re_path(
        rf"{LOCAL_USER_PATH}/(?P<year>\d+)-in-the-books/?$",
        views.AnnualSummary.as_view(),
        name="annual-summary",
    ),
    re_path(r"^summary_add_key/?$", views.summary_add_key, name="summary-add-key"),
    re_path(
        r"^summary_revoke_key/?$", views.summary_revoke_key, name="summary-revoke-key"
    ),
<<<<<<< HEAD
    path("__debug__/", include(debug_toolbar.urls)),
=======
    path("guided-tour/<tour>", views.toggle_guided_tour),
>>>>>>> 3270d0a7
] + static(settings.MEDIA_URL, document_root=settings.MEDIA_ROOT)<|MERGE_RESOLUTION|>--- conflicted
+++ resolved
@@ -642,9 +642,6 @@
     re_path(
         r"^summary_revoke_key/?$", views.summary_revoke_key, name="summary-revoke-key"
     ),
-<<<<<<< HEAD
+    path("guided-tour/<tour>", views.toggle_guided_tour),
     path("__debug__/", include(debug_toolbar.urls)),
-=======
-    path("guided-tour/<tour>", views.toggle_guided_tour),
->>>>>>> 3270d0a7
 ] + static(settings.MEDIA_URL, document_root=settings.MEDIA_ROOT)