""" url routing for the app and api """
from django.conf.urls.static import static
from django.contrib import admin
from django.urls import path, re_path
from django.views.generic.base import TemplateView

from bookwyrm import settings, views
from bookwyrm.utils import regex
from bookwyrm.views.search_genre import SearchGenre


USER_PATH = rf"^user/(?P<username>{regex.USERNAME})"
LOCAL_USER_PATH = rf"^user/(?P<username>{regex.LOCALNAME})"

status_types = [
    "status",
    "review",
    "reviewrating",
    "comment",
    "quotation",
    "boost",
    "generatednote",
]

STATUS_TYPES_STRING = "|".join(status_types)
STATUS_PATH = rf"{USER_PATH}/({STATUS_TYPES_STRING})/(?P<status_id>\d+)"

BOOK_PATH = r"^book/(?P<book_id>\d+)"
GENRE_PATH = r"^genre/(?P<pk>\d+)"

STREAMS = "|".join(s["key"] for s in settings.STREAMS)

urlpatterns = [
    path("admin/", admin.site.urls),
    path("genresearch/", SearchGenre.as_view(), name="genre-search"),
    path(
        "robots.txt",
        TemplateView.as_view(template_name="robots.txt", content_type="text/plain"),
    ),
    # federation endpoints
    re_path(r"^inbox/?$", views.Inbox.as_view(), name="inbox"),
    re_path(rf"{LOCAL_USER_PATH}/inbox/?$", views.Inbox.as_view(), name="user_inbox"),
    re_path(
        rf"{LOCAL_USER_PATH}/outbox/?$", views.Outbox.as_view(), name="user_outbox"
    ),
    re_path(r"^\.well-known/webfinger/?$", views.webfinger),
    re_path(r"^\.well-known/nodeinfo/?$", views.nodeinfo_pointer),
    re_path(r"^\.well-known/host-meta/?$", views.host_meta),
    re_path(r"^nodeinfo/2\.0/?$", views.nodeinfo),
    re_path(r"^api/v1/instance/?$", views.instance_info),
    re_path(r"^api/v1/instance/peers/?$", views.peers),
    re_path(r"^opensearch.xml$", views.opensearch, name="opensearch"),
    re_path(r"^ostatus_subscribe/?$", views.ostatus_follow_request),
    # polling updates
    re_path(
        "^api/updates/notifications/?$",
        views.get_notification_count,
        name="notification-updates",
    ),
    re_path(
        "^api/updates/stream/(?P<stream>[a-z]+)/?$",
        views.get_unread_status_string,
        name="stream-updates",
    ),
    # instance setup
    re_path(r"^setup/?$", views.InstanceConfig.as_view(), name="setup"),
    re_path(r"^setup/admin/?$", views.CreateAdmin.as_view(), name="setup-admin"),
    # authentication
    re_path(r"^login/?$", views.Login.as_view(), name="login"),
    re_path(r"^login/(?P<confirmed>confirmed)/?$", views.Login.as_view(), name="login"),
    re_path(r"^register/?$", views.Register.as_view()),
    re_path(r"confirm-email/?$", views.ConfirmEmail.as_view(), name="confirm-email"),
    re_path(
        r"confirm-email/(?P<code>[A-Za-z0-9]+)/?$",
        views.ConfirmEmailCode.as_view(),
        name="confirm-email-code",
    ),
    re_path(r"^resend-link/?$", views.ResendConfirmEmail.as_view(), name="resend-link"),
    re_path(r"^logout/?$", views.Logout.as_view(), name="logout"),
    re_path(
        r"^password-reset/?$",
        views.PasswordResetRequest.as_view(),
        name="password-reset",
    ),
    re_path(
        r"^password-reset/(?P<code>[A-Za-z0-9]+)/?$", views.PasswordReset.as_view()
    ),
    # admin
    re_path(
        r"^settings/dashboard/?$", views.Dashboard.as_view(), name="settings-dashboard"
    ),
    re_path(r"^settings/site-settings/?$", views.Site.as_view(), name="settings-site"),
    re_path(r"^settings/themes/?$", views.Themes.as_view(), name="settings-themes"),
    re_path(
        r"^settings/themes/(?P<theme_id>\d+)/delete/?$",
        views.delete_theme,
        name="settings-themes-delete",
    ),
    re_path(
        r"^settings/announcements/?$",
        views.Announcements.as_view(),
        name="settings-announcements",
    ),
    re_path(
        r"^settings/announcements/(?P<announcement_id>\d+)/?$",
        views.Announcement.as_view(),
        name="settings-announcements",
    ),
    re_path(
        r"^settings/announcements/create/?$",
        views.EditAnnouncement.as_view(),
        name="settings-announcements-edit",
    ),
    re_path(
        r"^settings/announcements/(?P<announcement_id>\d+)/edit/?$",
        views.EditAnnouncement.as_view(),
        name="settings-announcements-edit",
    ),
    re_path(
        r"^settings/announcements/(?P<announcement_id>\d+)/delete/?$",
        views.delete_announcement,
        name="settings-announcements-delete",
    ),
    re_path(
        r"^settings/email-preview/?$",
        views.admin.site.email_preview,
        name="settings-email-preview",
    ),
    re_path(
        r"^settings/users/?$", views.UserAdminList.as_view(), name="settings-users"
    ),
    re_path(
        r"^settings/genres/?$", views.ManageGenreHome.as_view(), name="settings-genres"
    ),
    re_path(
        r"^settings/genres/add/?$",
        views.CreateGenre.as_view(),
        name="settings-genres-add",
    ),
    re_path(
        r"^settings/genres/(?P<pk>\d+)/delete/?$",
        views.RemoveGenre.as_view(),
        name="settings-genres-remove",
    ),
    re_path(
        r"^settings/genres/(?P<pk>\d+)/?$",
        views.ModifyGenre.as_view(),
        name="settings-genres-mod",
    ),
    re_path(
        r"^settings/suggestions/?$", views.GenreSuggestionsHome.as_view(), name="settings-suggestions"
    ),
    re_path(
        r"^settings/suggestions/approve/(?P<pk>\d+)/?$",
        views.ApproveSuggestion.as_view(),
        name="settings-suggestions-approve",
    ),
    re_path(
        r"^settings/suggestions/(?P<pk>\d+)/delete/?$",
        views.RemoveSuggestion.as_view(),
        name="settings-suggestions-remove"
    ),
    re_path(
        r"^settings/suggestions/(?P<pk>\d+)/?$",
        views.ModifySuggestion.as_view(),
        name="settings-suggestions-mod",
    ),
    re_path(
<<<<<<< HEAD
        r"^settings/book-suggestions/?$", views.BookGenreSuggestionsHome.as_view(), name="settings-book-suggestions"
    ),
    re_path(
        r"^settings/book-suggestions/approve/(?P<pk>\d+)/?$",
        views.ApproveBookSuggestion.as_view(),
        name="settings-book-suggestions-approve",
    ),
    re_path(
        r"^settings/book-suggestions/(?P<pk>\d+)/delete/?$",
        views.RemoveBookSuggestion.as_view(),
        name="settings-book-suggestions-remove"
=======
        r"^settings/suggestions/(?P<pk>\d+)/?$",
        views.ModifyMinimumVotes.as_view(),
        name="settings-suggestions-votes",
>>>>>>> 6170ecd4
    ),
    re_path(
        r"^genres/(?P<pk>\d+)/?$", views.GenreDetailView.as_view(), name="genre-view"
    ),
    re_path(
        rf"{GENRE_PATH}(.json)?/?$", views.GenreDetailView.as_view(), name="genre-view"
    ),
    re_path(
        rf"{GENRE_PATH}{regex.SLUG}/?$",
        views.GenreDetailView.as_view(),
        name="genre-view",
    ),
    re_path(
        r"^settings/users/(?P<status>(local|federated|deleted))\/?$",
        views.UserAdminList.as_view(),
        name="settings-users",
    ),
    re_path(
        r"^settings/users/(?P<user>\d+)/?$",
        views.UserAdmin.as_view(),
        name="settings-user",
    ),
    re_path(
        r"^settings/federation/(?P<status>(federated|blocked))?/?$",
        views.Federation.as_view(),
        name="settings-federation",
    ),
    re_path(
        r"^settings/federation/(?P<server>\d+)/?$",
        views.FederatedServer.as_view(),
        name="settings-federated-server",
    ),
    re_path(
        r"^settings/federation/(?P<server>\d+)/block/?$",
        views.block_server,
        name="settings-federated-server-block",
    ),
    re_path(
        r"^settings/federation/(?P<server>\d+)/unblock/?$",
        views.unblock_server,
        name="settings-federated-server-unblock",
    ),
    re_path(
        r"^settings/federation/(?P<server>\d+)/refresh/?$",
        views.refresh_server,
        name="settings-federated-server-refresh",
    ),
    re_path(
        r"^settings/federation/add/?$",
        views.AddFederatedServer.as_view(),
        name="settings-add-federated-server",
    ),
    re_path(
        r"^settings/federation/import/?$",
        views.ImportServerBlocklist.as_view(),
        name="settings-import-blocklist",
    ),
    re_path(
        r"^settings/invites/?$", views.ManageInvites.as_view(), name="settings-invites"
    ),
    re_path(
        r"^settings/requests/?$",
        views.ManageInviteRequests.as_view(),
        name="settings-invite-requests",
    ),
    re_path(
        r"^settings/requests/ignore/?$",
        views.ignore_invite_request,
        name="settings-invite-requests-ignore",
    ),
    re_path(
        r"^invite-request/?$", views.InviteRequest.as_view(), name="invite-request"
    ),
    re_path(
        r"^invite/(?P<code>[A-Za-z0-9]+)/?$", views.Invite.as_view(), name="invite"
    ),
    re_path(
        r"^settings/email-blocklist/?$",
        views.EmailBlocklist.as_view(),
        name="settings-email-blocks",
    ),
    re_path(
        r"^settings/email-blocks/(?P<domain_id>\d+)/delete/?$",
        views.EmailBlocklist.as_view(),
        name="settings-email-blocks-delete",
    ),
    re_path(
        r"^setting/link-domains/?$",
        views.LinkDomain.as_view(),
        name="settings-link-domain",
    ),
    re_path(
        r"^setting/link-domains/(?P<status>(pending|approved|blocked))/?$",
        views.LinkDomain.as_view(),
        name="settings-link-domain",
    ),
    # pylint: disable=line-too-long
    re_path(
        r"^setting/link-domains/(?P<status>(pending|approved|blocked))/(?P<domain_id>\d+)/?$",
        views.LinkDomain.as_view(),
        name="settings-link-domain",
    ),
    re_path(
        r"^setting/link-domains/(?P<domain_id>\d+)/(?P<status>(pending|approved|blocked))/?$",
        views.update_domain_status,
        name="settings-link-domain-status",
    ),
    re_path(
        r"^settings/ip-blocklist/?$",
        views.IPBlocklist.as_view(),
        name="settings-ip-blocks",
    ),
    re_path(
        r"^settings/ip-blocks/(?P<block_id>\d+)/delete/?$",
        views.IPBlocklist.as_view(),
        name="settings-ip-blocks-delete",
    ),
    # auto-moderation rules
    re_path(r"^settings/automod/?$", views.AutoMod.as_view(), name="settings-automod"),
    re_path(
        r"^settings/automod/(?P<rule_id>\d+)/delete/?$",
        views.automod_delete,
        name="settings-automod-delete",
    ),
    re_path(
        r"^settings/automod/schedule/?$",
        views.schedule_automod_task,
        name="settings-automod-schedule",
    ),
    re_path(
        r"^settings/automod/unschedule/(?P<task_id>\d+)/?$",
        views.unschedule_automod_task,
        name="settings-automod-unschedule",
    ),
    re_path(
        r"^settings/automod/run/?$", views.run_automod, name="settings-automod-run"
    ),
    # moderation
    re_path(
        r"^settings/reports/?$", views.ReportsAdmin.as_view(), name="settings-reports"
    ),
    re_path(
        r"^settings/reports/(?P<report_id>\d+)/?$",
        views.ReportAdmin.as_view(),
        name="settings-report",
    ),
    re_path(
        r"^settings/reports/(?P<user_id>\d+)/suspend/?$",
        views.suspend_user,
        name="settings-report-suspend",
    ),
    re_path(
        r"^settings/reports/(?P<user_id>\d+)/unsuspend/?$",
        views.unsuspend_user,
        name="settings-report-unsuspend",
    ),
    re_path(
        r"^settings/reports/(?P<user_id>\d+)/delete/?$",
        views.moderator_delete_user,
        name="settings-delete-user",
    ),
    re_path(
        r"^settings/reports/(?P<report_id>\d+)/resolve/?$",
        views.resolve_report,
        name="settings-report-resolve",
    ),
    re_path(r"^report/?$", views.Report.as_view(), name="report"),
    re_path(r"^report/(?P<user_id>\d+)/?$", views.Report.as_view(), name="report"),
    re_path(
        r"^report/(?P<user_id>\d+)/status/(?P<status_id>\d+)?$",
        views.Report.as_view(),
        name="report-status",
    ),
    re_path(
        r"^report/link/(?P<link_id>\d+)?$",
        views.Report.as_view(),
        name="report-link",
    ),
    re_path(
        r"^settings/celery/?$", views.CeleryStatus.as_view(), name="settings-celery"
    ),
    # landing pages
    re_path(r"^about/?$", views.about, name="about"),
    re_path(r"^privacy/?$", views.privacy, name="privacy"),
    re_path(r"^conduct/?$", views.conduct, name="conduct"),
    path("", views.Home.as_view(), name="landing"),
    re_path(r"^discover/?$", views.Discover.as_view(), name="discover"),
    re_path(r"^notifications/?$", views.Notifications.as_view(), name="notifications"),
    re_path(
        r"^notifications/(?P<notification_type>mentions)/?$",
        views.Notifications.as_view(),
        name="notifications",
    ),
    re_path(r"^directory/?", views.Directory.as_view(), name="directory"),
    # Get started
    re_path(
        r"^get-started/profile/?$",
        views.GetStartedProfile.as_view(),
        name="get-started-profile",
    ),
    re_path(
        r"^get-started/books/?$",
        views.GetStartedBooks.as_view(),
        name="get-started-books",
    ),
    re_path(
        r"^get-started/users/?$",
        views.GetStartedUsers.as_view(),
        name="get-started-users",
    ),
    # feeds
    re_path(rf"^(?P<tab>{STREAMS})/?$", views.Feed.as_view()),
    re_path(
        r"^direct-messages/?$", views.DirectMessage.as_view(), name="direct-messages"
    ),
    re_path(
        rf"^direct-messages/(?P<username>{regex.USERNAME})/?$",
        views.DirectMessage.as_view(),
        name="direct-messages-user",
    ),
    # search
    re_path(r"^search.json/?$", views.Search.as_view(), name="search"),
    re_path(r"^search/?$", views.Search.as_view(), name="search"),
    # imports
    re_path(r"^import/?$", views.Import.as_view(), name="import"),
    re_path(
        r"^import/(?P<job_id>\d+)/?$",
        views.ImportStatus.as_view(),
        name="import-status",
    ),
    re_path(
        r"^import/(?P<job_id>\d+)/retry/(?P<item_id>\d+)/?$",
        views.retry_item,
        name="import-item-retry",
    ),
    re_path(
        r"^import/(?P<job_id>\d+)/failed/?$",
        views.ImportTroubleshoot.as_view(),
        name="import-troubleshoot",
    ),
    re_path(
        r"^import/(?P<job_id>\d+)/review/?$",
        views.ImportManualReview.as_view(),
        name="import-review",
    ),
    re_path(
        r"^import/(?P<job_id>\d+)/review/?$",
        views.ImportManualReview.as_view(),
        name="import-review",
    ),
    re_path(
        r"^import/(?P<job_id>\d+)/review/(?P<item_id>\d+)/approve/?$",
        views.approve_import_item,
        name="import-approve",
    ),
    re_path(
        r"^import/(?P<job_id>\d+)/review/(?P<item_id>\d+)/delete/?$",
        views.delete_import_item,
        name="import-delete",
    ),
    # users
    re_path(rf"{USER_PATH}\.json$", views.User.as_view()),
    re_path(rf"{USER_PATH}/?$", views.User.as_view(), name="user-feed"),
    re_path(rf"^@(?P<username>{regex.USERNAME})$", views.user_redirect),
    re_path(rf"{USER_PATH}/rss/?$", views.rss_feed.RssFeed(), name="user-rss"),
    re_path(
        rf"{USER_PATH}/(?P<direction>(followers|following))(.json)?/?$",
        views.Relationships.as_view(),
        name="user-relationships",
    ),
    re_path(r"^hide-suggestions/?$", views.hide_suggestions, name="hide-suggestions"),
    # groups
    re_path(rf"{USER_PATH}/groups/?$", views.UserGroups.as_view(), name="user-groups"),
    re_path(
        r"^group/(?P<group_id>\d+)(.json)?/?$", views.Group.as_view(), name="group"
    ),
    re_path(
        rf"^group/(?P<group_id>\d+){regex.SLUG}/?$", views.Group.as_view(), name="group"
    ),
    re_path(
        r"^group/delete/(?P<group_id>\d+)/?$", views.delete_group, name="delete-group"
    ),
    re_path(
        r"^group/(?P<group_id>\d+)/add-users/?$",
        views.FindUsers.as_view(),
        name="group-find-users",
    ),
    re_path(r"^add-group-member/?$", views.invite_member, name="invite-group-member"),
    re_path(
        r"^remove-group-member/?$", views.remove_member, name="remove-group-member"
    ),
    re_path(
        r"^accept-group-invitation/?$",
        views.accept_membership,
        name="accept-group-invitation",
    ),
    re_path(
        r"^reject-group-invitation/?$",
        views.reject_membership,
        name="reject-group-invitation",
    ),
    # genres
    re_path(r"^genres/?$", views.Genres.as_view(), name="genres"),
    re_path(r"^genres/followed/?$", views.FollowedGenres.as_view(), name="followed-genres"),
    re_path(r"^genres/follow/(?P<pk>\d+)/?$", views.Genres.FollowGenre.as_view(), name="genres-follow-genre"),
    re_path(r"^genres/unfollow/(?P<pk>\d+)/?$", views.Genres.UnFollowGenre.as_view(), name="genres-unfollow-genre"),
    # lists
    re_path(rf"{USER_PATH}/lists/?$", views.UserLists.as_view(), name="user-lists"),
    re_path(r"^list/?$", views.Lists.as_view(), name="lists"),
    re_path(r"^list/saved/?$", views.SavedLists.as_view(), name="saved-lists"),
    re_path(r"^list/(?P<list_id>\d+)(\.json)?/?$", views.List.as_view(), name="list"),
    re_path(
        rf"^list/(?P<list_id>\d+){regex.SLUG}/?$", views.List.as_view(), name="list"
    ),
    re_path(
        r"^list/(?P<list_id>\d+)/item/(?P<list_item>\d+)/?$",
        views.ListItem.as_view(),
        name="list-item",
    ),
    re_path(r"^list/delete/(?P<list_id>\d+)/?$", views.delete_list, name="delete-list"),
    re_path(r"^list/add-book/?$", views.add_book, name="list-add-book"),
    re_path(
        r"^list/(?P<list_id>\d+)/remove/?$",
        views.remove_book,
        name="list-remove-book",
    ),
    re_path(
        r"^list-item/(?P<list_item_id>\d+)/set-position$",
        views.set_book_position,
        name="list-set-book-position",
    ),
    re_path(
        r"^list/(?P<list_id>\d+)/curate/?$", views.Curate.as_view(), name="list-curate"
    ),
    re_path(r"^save-list/(?P<list_id>\d+)/?$", views.save_list, name="list-save"),
    re_path(r"^unsave-list/(?P<list_id>\d+)/?$", views.unsave_list, name="list-unsave"),
    re_path(
        r"^list/(?P<list_id>\d+)/embed/(?P<list_key>[0-9a-f]+)/?$",
        views.unsafe_embed_list,
        name="embed-list",
    ),
    # User books
    re_path(rf"{USER_PATH}/books/?$", views.Shelf.as_view(), name="user-shelves"),
    re_path(
        rf"^{USER_PATH}/(shelf|books)/(?P<shelf_identifier>[\w-]+)(.json)?/?$",
        views.Shelf.as_view(),
        name="shelf",
    ),
    re_path(
        rf"^{LOCAL_USER_PATH}/(books|shelf)/(?P<shelf_identifier>[\w-]+)(.json)?/?$",
        views.Shelf.as_view(),
        name="shelf",
    ),
    re_path(r"^create-shelf/?$", views.create_shelf, name="shelf-create"),
    re_path(r"^delete-shelf/(?P<shelf_id>\d+)/?$", views.delete_shelf),
    re_path(r"^shelve/?$", views.shelve),
    re_path(r"^unshelve/?$", views.unshelve),
    # goals
    re_path(
        rf"{LOCAL_USER_PATH}/goal/(?P<year>\d+)/?$",
        views.Goal.as_view(),
        name="user-goal",
    ),
    re_path(r"^hide-goal/?$", views.hide_goal, name="hide-goal"),
    # preferences
    re_path(r"^preferences/profile/?$", views.EditUser.as_view(), name="prefs-profile"),
    re_path(
        r"^preferences/password/?$",
        views.ChangePassword.as_view(),
        name="prefs-password",
    ),
    re_path(
        r"^preferences/2fa/?$",
        views.Edit2FA.as_view(),
        name="prefs-2fa",
    ),
    re_path(
        r"^preferences/2fa-backup-codes/?$",
        views.GenerateBackupCodes.as_view(),
        name="generate-2fa-backup-codes",
    ),
    re_path(
        r"^preferences/confirm-2fa/?$",
        views.Confirm2FA.as_view(),
        name="conf-2fa",
    ),
    re_path(
        r"^preferences/disable-2fa/?$",
        views.Disable2FA.as_view(),
        name="disable-2fa",
    ),
    re_path(
        r"^2fa-check/?$",
        views.LoginWith2FA.as_view(),
        name="login-with-2fa",
    ),
    re_path(
        r"^2fa-prompt/?$",
        views.Prompt2FA.as_view(),
        name="prompt-2fa",
    ),
    re_path(r"^preferences/export/?$", views.Export.as_view(), name="prefs-export"),
    re_path(r"^preferences/delete/?$", views.DeleteUser.as_view(), name="prefs-delete"),
    re_path(r"^preferences/block/?$", views.Block.as_view(), name="prefs-block"),
    re_path(r"^block/(?P<user_id>\d+)/?$", views.Block.as_view()),
    re_path(r"^unblock/(?P<user_id>\d+)/?$", views.unblock),
    # statuses
    re_path(rf"{STATUS_PATH}(.json)?/?$", views.Status.as_view(), name="status"),
    re_path(rf"{STATUS_PATH}{regex.SLUG}/?$", views.Status.as_view(), name="status"),
    re_path(rf"{STATUS_PATH}/activity/?$", views.Status.as_view(), name="status"),
    re_path(
        rf"{STATUS_PATH}/replies(.json)?/?$", views.Replies.as_view(), name="replies"
    ),
    re_path(
        r"^edit/(?P<status_id>\d+)/?$", views.EditStatus.as_view(), name="edit-status"
    ),
    re_path(
        r"^post/?$",
        views.CreateStatus.as_view(),
        name="create-status",
    ),
    re_path(
        r"^post/(?P<status_type>\w+)/?$",
        views.CreateStatus.as_view(),
        name="create-status",
    ),
    re_path(
        r"^post/(?P<status_type>\w+)/(?P<existing_status_id>\d+)/?$",
        views.CreateStatus.as_view(),
        name="create-status",
    ),
    re_path(
        r"^delete-status/(?P<status_id>\d+)/?$",
        views.DeleteStatus.as_view(),
        name="delete-status",
    ),
    # interact
    re_path(r"^favorite/(?P<status_id>\d+)/?$", views.Favorite.as_view(), name="fav"),
    re_path(
        r"^unfavorite/(?P<status_id>\d+)/?$", views.Unfavorite.as_view(), name="unfav"
    ),
    re_path(r"^boost/(?P<status_id>\d+)/?$", views.Boost.as_view()),
    re_path(r"^unboost/(?P<status_id>\d+)/?$", views.Unboost.as_view()),
    re_path(
        r"^follow/(?P<pk>\d+)/?$",
        views.interaction.FollowGenre.as_view(),
        name="follow-genre",
    ),
    re_path(
        r"^unfollow/(?P<pk>\d+)/?$",
        views.interaction.UnFollowGenre.as_view(),
        name="unfollow-genre",
    ),
    # books
    re_path(rf"{BOOK_PATH}(.json)?/?$", views.Book.as_view(), name="book"),
    re_path(rf"{BOOK_PATH}{regex.SLUG}/?$", views.Book.as_view(), name="book"),
    re_path(
        rf"{BOOK_PATH}/(?P<user_statuses>review|comment|quote)/?$",
        views.Book.as_view(),
        name="book-user-statuses",
    ),
    re_path(rf"{BOOK_PATH}/edit/?$", views.EditBook.as_view(), name="edit-book"),
    re_path(
        rf"{BOOK_PATH}/confirm/?$",
        views.ConfirmEditBook.as_view(),
        name="edit-book-confirm",
    ),
    re_path(
        r"^create-book/data/?$", views.create_book_from_data, name="create-book-data"
    ),
    re_path(r"^create-book/?$", views.CreateBook.as_view(), name="create-book"),
    re_path(
        r"^create-book/confirm/?$",
        views.ConfirmEditBook.as_view(),
        name="create-book-confirm",
    ),
    re_path(rf"{BOOK_PATH}/editions(.json)?/?$", views.Editions.as_view()),
    re_path(
        r"^upload-cover/(?P<book_id>\d+)/?$", views.upload_cover, name="upload-cover"
    ),
    re_path(
        r"^add-description/(?P<book_id>\d+)/?$",
        views.add_description,
        name="add-description",
    ),
    re_path(
        rf"{BOOK_PATH}/filelink/?$", views.BookFileLinks.as_view(), name="file-link"
    ),
    re_path(
        rf"{BOOK_PATH}/filelink/(?P<link_id>\d+)/?$",
        views.BookFileLinks.as_view(),
        name="file-link",
    ),
    re_path(
        rf"{BOOK_PATH}/filelink/(?P<link_id>\d+)/delete/?$",
        views.delete_link,
        name="file-link-delete",
    ),
    re_path(
        rf"{BOOK_PATH}/filelink/add/?$",
        views.AddFileLink.as_view(),
        name="file-link-add",
    ),
    re_path(r"^resolve-book/?$", views.resolve_book, name="resolve-book"),
    re_path(r"^switch-edition/?$", views.switch_edition, name="switch-edition"),
    re_path(
        rf"{BOOK_PATH}/update/(?P<connector_identifier>[\w\.]+)/?$",
        views.update_book_from_remote,
        name="book-update-remote",
    ),
    re_path(
        r"^author/(?P<author_id>\d+)/update/(?P<connector_identifier>[\w\.]+)/?$",
        views.update_author_from_remote,
        name="author-update-remote",
    ),
    # isbn
    re_path(r"^isbn/(?P<isbn>[\dxX]+)(.json)?/?$", views.Isbn.as_view()),
    # author
    re_path(
        r"^author/(?P<author_id>\d+)(.json)?/?$", views.Author.as_view(), name="author"
    ),
    re_path(
        rf"^author/(?P<author_id>\d+){regex.SLUG}/?$",
        views.Author.as_view(),
        name="author",
    ),
    re_path(
        r"^author/(?P<author_id>\d+)/edit/?$",
        views.EditAuthor.as_view(),
        name="edit-author",
    ),
    # reading progress
    re_path(r"^edit-readthrough/?$", views.edit_readthrough, name="edit-readthrough"),
    re_path(r"^delete-readthrough/?$", views.delete_readthrough),
    re_path(
        r"^create-readthrough/?$",
        views.ReadThrough.as_view(),
        name="create-readthrough",
    ),
    re_path(r"^delete-progressupdate/?$", views.delete_progressupdate),
    # shelve actions
    re_path(
        r"^reading-status/update/(?P<book_id>\d+)/?$",
        views.update_progress,
        name="reading-status-update",
    ),
    re_path(
        r"^reading-status/(?P<status>want|start|finish|stop)/(?P<book_id>\d+)/?$",
        views.ReadingStatus.as_view(),
        name="reading-status",
    ),
    # following
    re_path(r"^follow/?$", views.follow, name="follow"),
    re_path(r"^unfollow/?$", views.unfollow, name="unfollow"),
    re_path(r"^accept-follow-request/?$", views.accept_follow_request),
    re_path(r"^delete-follow-request/?$", views.delete_follow_request),
    re_path(r"^ostatus_follow/?$", views.remote_follow, name="remote-follow"),
    re_path(r"^remote_follow/?$", views.remote_follow_page, name="remote-follow-page"),
    re_path(
        r"^ostatus_success/?$", views.ostatus_follow_success, name="ostatus-success"
    ),
    # annual summary
    re_path(
        r"^my-year-in-the-books/(?P<year>\d+)/?$",
        views.personal_annual_summary,
    ),
    re_path(
        rf"{LOCAL_USER_PATH}/(?P<year>\d+)-in-the-books/?$",
        views.AnnualSummary.as_view(),
        name="annual-summary",
    ),
    re_path(r"^summary_add_key/?$", views.summary_add_key, name="summary-add-key"),
    re_path(
        r"^summary_revoke_key/?$", views.summary_revoke_key, name="summary-revoke-key"
    ),
    path("guided-tour/<tour>", views.toggle_guided_tour),
] + static(settings.MEDIA_URL, document_root=settings.MEDIA_ROOT)<|MERGE_RESOLUTION|>--- conflicted
+++ resolved
@@ -166,7 +166,6 @@
         name="settings-suggestions-mod",
     ),
     re_path(
-<<<<<<< HEAD
         r"^settings/book-suggestions/?$", views.BookGenreSuggestionsHome.as_view(), name="settings-book-suggestions"
     ),
     re_path(
@@ -178,11 +177,6 @@
         r"^settings/book-suggestions/(?P<pk>\d+)/delete/?$",
         views.RemoveBookSuggestion.as_view(),
         name="settings-book-suggestions-remove"
-=======
-        r"^settings/suggestions/(?P<pk>\d+)/?$",
-        views.ModifyMinimumVotes.as_view(),
-        name="settings-suggestions-votes",
->>>>>>> 6170ecd4
     ),
     re_path(
         r"^genres/(?P<pk>\d+)/?$", views.GenreDetailView.as_view(), name="genre-view"
