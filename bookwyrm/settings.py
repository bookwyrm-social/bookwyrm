--- conflicted
+++ resolved
@@ -363,7 +363,6 @@
 TWO_FACTOR_LOGIN_MAX_SECONDS = 60
 
 DEFAULT_GENRES = {
-<<<<<<< HEAD
     "Action": "Books that are action packed and full of excitement.",
     "Adventure": "Books that lead the reader to a New World.",
     "Drama": "Exciting, emotional, or unexpected series of events or set of circumstances.",
@@ -389,11 +388,4 @@
     "Families & Relationships": "Helpful, and sometimes humorous, guides to help with various stages and types of relationships.",
     "Political": "Stories that provide commentary on political events, systems, and theories through a narrative tone.",
     "Health & Fitness": "Exercises and other things one can do to keep their body healthy and fit.",
-=======
-    "Action" : "Books that are action packed and full of excitment.",
-    "Adventure" : "Books that lead the reader to a New World.",
-    "Drama": "Exciting, emotional, or unexpected series of events or set of circumstances.",
-    "Mystery": "A novel dealing with a puzzling crime.",
-    "Sci-fi": "Fiction that deals principally with the impact of actual or imagined science upon society or individuals.",
->>>>>>> cd20bdec
 }