--- conflicted
+++ resolved
@@ -359,14 +359,12 @@
 OTEL_EXPORTER_OTLP_HEADERS = env("OTEL_EXPORTER_OTLP_HEADERS", None)
 OTEL_SERVICE_NAME = env("OTEL_SERVICE_NAME", None)
 
-<<<<<<< HEAD
+TWO_FACTOR_LOGIN_MAX_SECONDS = 60
+
 DEFAULT_GENRES = {
     "Action" : "Books that are action packed and full of excitment.",
     "Adventure" : "Books that lead the reader to a New World.",
     "Drama": "Exciting, emotional, or unexpected series of events or set of circumstances.",
     "Mystery": "A novel dealing with a puzzling crime.",
     "Sci-fi": "Fiction that deals principally with the impact of actual or imagined science upon society or individuals.",
-}
-=======
-TWO_FACTOR_LOGIN_MAX_SECONDS = 60
->>>>>>> eb07dead
+}