""" bookwyrm settings and configuration """
import os
from environs import Env

import requests
from urllib.parse import quote as urlencode
from django.utils.translation import gettext_lazy as _


env = Env()
env.read_env()
DOMAIN = env("DOMAIN")
VERSION = "0.2.0"

PAGE_LENGTH = env("PAGE_LENGTH", 15)
DEFAULT_LANGUAGE = env("DEFAULT_LANGUAGE", "English")

JS_CACHE = "7b5303af"

# email
EMAIL_BACKEND = env("EMAIL_BACKEND", "django.core.mail.backends.smtp.EmailBackend")
EMAIL_HOST = env("EMAIL_HOST")
EMAIL_PORT = env("EMAIL_PORT", 587)
EMAIL_HOST_USER = env("EMAIL_HOST_USER")
EMAIL_HOST_PASSWORD = env("EMAIL_HOST_PASSWORD")
EMAIL_USE_TLS = env.bool("EMAIL_USE_TLS", True)
EMAIL_USE_SSL = env.bool("EMAIL_USE_SSL", False)
EMAIL_SENDER_NAME = env("EMAIL_SENDER_NAME", "admin")
EMAIL_SENDER_DOMAIN = env("EMAIL_SENDER_DOMAIN", DOMAIN)
EMAIL_SENDER = f"{EMAIL_SENDER_NAME}@{EMAIL_SENDER_DOMAIN}"

# Build paths inside the project like this: os.path.join(BASE_DIR, ...)
BASE_DIR = os.path.dirname(os.path.dirname(os.path.abspath(__file__)))
LOCALE_PATHS = [
    os.path.join(BASE_DIR, "locale"),
]
LANGUAGE_COOKIE_NAME = env.str("LANGUAGE_COOKIE_NAME", "django_language")

DEFAULT_AUTO_FIELD = "django.db.models.AutoField"

# Preview image
ENABLE_PREVIEW_IMAGES = env.bool("ENABLE_PREVIEW_IMAGES", False)
PREVIEW_BG_COLOR = env.str("PREVIEW_BG_COLOR", "use_dominant_color_light")
PREVIEW_TEXT_COLOR = env.str("PREVIEW_TEXT_COLOR", "#363636")
PREVIEW_IMG_WIDTH = env.int("PREVIEW_IMG_WIDTH", 1200)
PREVIEW_IMG_HEIGHT = env.int("PREVIEW_IMG_HEIGHT", 630)
PREVIEW_DEFAULT_COVER_COLOR = env.str("PREVIEW_DEFAULT_COVER_COLOR", "#002549")

# Quick-start development settings - unsuitable for production
# See https://docs.djangoproject.com/en/3.2/howto/deployment/checklist/

# SECURITY WARNING: keep the secret key used in production secret!
SECRET_KEY = env("SECRET_KEY")

# SECURITY WARNING: don't run with debug turned on in production!
DEBUG = env.bool("DEBUG", True)
USE_HTTPS = env.bool("USE_HTTPS", False)

ALLOWED_HOSTS = env.list("ALLOWED_HOSTS", ["*"])

# Application definition

INSTALLED_APPS = [
    "django.contrib.admin",
    "django.contrib.auth",
    "django.contrib.contenttypes",
    "django.contrib.sessions",
    "django.contrib.messages",
    "django.contrib.staticfiles",
    "django.contrib.humanize",
    "django_rename_app",
    "bookwyrm",
    "celery",
    "imagekit",
    "storages",
]

MIDDLEWARE = [
    "django.middleware.security.SecurityMiddleware",
    "django.contrib.sessions.middleware.SessionMiddleware",
    "django.middleware.locale.LocaleMiddleware",
    "django.middleware.common.CommonMiddleware",
    "django.middleware.csrf.CsrfViewMiddleware",
    "django.contrib.auth.middleware.AuthenticationMiddleware",
    "bookwyrm.middleware.TimezoneMiddleware",
    "bookwyrm.middleware.IPBlocklistMiddleware",
    "django.contrib.messages.middleware.MessageMiddleware",
    "django.middleware.clickjacking.XFrameOptionsMiddleware",
]

ROOT_URLCONF = "bookwyrm.urls"

TEMPLATES = [
    {
        "BACKEND": "django.template.backends.django.DjangoTemplates",
        "DIRS": ["templates"],
        "APP_DIRS": True,
        "OPTIONS": {
            "context_processors": [
                "django.template.context_processors.debug",
                "django.template.context_processors.request",
                "django.contrib.auth.context_processors.auth",
                "django.contrib.messages.context_processors.messages",
                "bookwyrm.context_processors.site_settings",
            ],
        },
    },
]

LOG_LEVEL = env("LOG_LEVEL", "INFO").upper()
# Override aspects of the default handler to our taste
# See https://docs.djangoproject.com/en/3.2/topics/logging/#default-logging-configuration
# for a reference to the defaults we're overriding
#
# It seems that in order to override anything you have to include its
# entire dependency tree (handlers and filters) which makes this a
# bit verbose
LOGGING = {
    "version": 1,
    "disable_existing_loggers": False,
    "filters": {
        # These are copied from the default configuration, required for
        # implementing mail_admins below
        "require_debug_false": {
            "()": "django.utils.log.RequireDebugFalse",
        },
        "require_debug_true": {
            "()": "django.utils.log.RequireDebugTrue",
        },
    },
    "handlers": {
        # Overrides the default handler to make it log to console
        # regardless of the DEBUG setting (default is to not log to
        # console if DEBUG=False)
        "console": {
            "level": LOG_LEVEL,
            "class": "logging.StreamHandler",
        },
        # This is copied as-is from the default logger, and is
        # required for the django section below
        "mail_admins": {
            "level": "ERROR",
            "filters": ["require_debug_false"],
            "class": "django.utils.log.AdminEmailHandler",
        },
    },
    "loggers": {
        # Install our new console handler for Django's logger, and
        # override the log level while we're at it
        "django": {
            "handlers": ["console", "mail_admins"],
            "level": LOG_LEVEL,
        },
        # Add a bookwyrm-specific logger
        "bookwyrm": {
            "handlers": ["console"],
            "level": LOG_LEVEL,
        },
    },
}


WSGI_APPLICATION = "bookwyrm.wsgi.application"

# redis/activity streams settings
REDIS_ACTIVITY_HOST = env("REDIS_ACTIVITY_HOST", "localhost")
REDIS_ACTIVITY_PORT = env("REDIS_ACTIVITY_PORT", 6379)
REDIS_ACTIVITY_PASSWORD = env("REDIS_ACTIVITY_PASSWORD", None)
REDIS_ACTIVITY_DB_INDEX = env("REDIS_ACTIVITY_DB_INDEX", 0)

MAX_STREAM_LENGTH = int(env("MAX_STREAM_LENGTH", 200))

STREAMS = [
    {"key": "home", "name": _("Home Timeline"), "shortname": _("Home")},
    {"key": "books", "name": _("Books Timeline"), "shortname": _("Books")},
]

# Search configuration
# total time in seconds that the instance will spend searching connectors
SEARCH_TIMEOUT = int(env("SEARCH_TIMEOUT", 15))
# timeout for a query to an individual connector
QUERY_TIMEOUT = int(env("QUERY_TIMEOUT", 5))

# Redis cache backend
if env("USE_DUMMY_CACHE", False):
    CACHES = {
        "default": {
            "BACKEND": "django.core.cache.backends.dummy.DummyCache",
        }
    }
else:
    # pylint: disable=line-too-long
    CACHES = {
        "default": {
            "BACKEND": "django_redis.cache.RedisCache",
<<<<<<< HEAD
            "LOCATION": f"redis://:{urlencode(REDIS_ACTIVITY_PASSWORD)}@{REDIS_ACTIVITY_HOST}:{REDIS_ACTIVITY_PORT}/0",
=======
            "LOCATION": f"redis://:{REDIS_ACTIVITY_PASSWORD}@{REDIS_ACTIVITY_HOST}:{REDIS_ACTIVITY_PORT}/{REDIS_ACTIVITY_DB_INDEX}",
>>>>>>> dd39046f
            "OPTIONS": {
                "CLIENT_CLASS": "django_redis.client.DefaultClient",
            },
        }
    }

    SESSION_ENGINE = "django.contrib.sessions.backends.cache"
    SESSION_CACHE_ALIAS = "default"

# Database
# https://docs.djangoproject.com/en/3.2/ref/settings/#databases

DATABASES = {
    "default": {
        "ENGINE": "django.db.backends.postgresql_psycopg2",
        "NAME": env("POSTGRES_DB", "bookwyrm"),
        "USER": env("POSTGRES_USER", "bookwyrm"),
        "PASSWORD": env("POSTGRES_PASSWORD", "bookwyrm"),
        "HOST": env("POSTGRES_HOST", ""),
        "PORT": env("PGPORT", 5432),
    },
}


LOGIN_URL = "/login/"
AUTH_USER_MODEL = "bookwyrm.User"

# Password validation
# https://docs.djangoproject.com/en/3.2/ref/settings/#auth-password-validators

# pylint: disable=line-too-long
AUTH_PASSWORD_VALIDATORS = [
    {
        "NAME": "django.contrib.auth.password_validation.UserAttributeSimilarityValidator",
    },
    {
        "NAME": "django.contrib.auth.password_validation.MinimumLengthValidator",
    },
    {
        "NAME": "django.contrib.auth.password_validation.CommonPasswordValidator",
    },
    {
        "NAME": "django.contrib.auth.password_validation.NumericPasswordValidator",
    },
]


# Internationalization
# https://docs.djangoproject.com/en/3.2/topics/i18n/

LANGUAGE_CODE = env("LANGUAGE_CODE", "en-us")
LANGUAGES = [
    ("en-us", _("English")),
    ("de-de", _("Deutsch (German)")),
    ("es-es", _("Español (Spanish)")),
    ("gl-es", _("Galego (Galician)")),
    ("it-it", _("Italiano (Italian)")),
    ("fr-fr", _("Français (French)")),
    ("lt-lt", _("Lietuvių (Lithuanian)")),
    ("no-no", _("Norsk (Norwegian)")),
    ("pt-br", _("Português do Brasil (Brazilian Portuguese)")),
    ("pt-pt", _("Português Europeu (European Portuguese)")),
    ("sv-se", _("Swedish (Svenska)")),
    ("zh-hans", _("简体中文 (Simplified Chinese)")),
    ("zh-hant", _("繁體中文 (Traditional Chinese)")),
]


TIME_ZONE = "UTC"

USE_I18N = True

USE_L10N = True

USE_TZ = True


agent = requests.utils.default_user_agent()
USER_AGENT = f"{agent} (BookWyrm/{VERSION}; +https://{DOMAIN}/)"

# Imagekit generated thumbnails
ENABLE_THUMBNAIL_GENERATION = env.bool("ENABLE_THUMBNAIL_GENERATION", False)
IMAGEKIT_CACHEFILE_DIR = "thumbnails"
IMAGEKIT_DEFAULT_CACHEFILE_STRATEGY = "bookwyrm.thumbnail_generation.Strategy"

# Static files (CSS, JavaScript, Images)
# https://docs.djangoproject.com/en/3.2/howto/static-files/

PROJECT_DIR = os.path.dirname(os.path.abspath(__file__))

# Storage

PROTOCOL = "http"
if USE_HTTPS:
    PROTOCOL = "https"

USE_S3 = env.bool("USE_S3", False)

if USE_S3:
    # AWS settings
    AWS_ACCESS_KEY_ID = env("AWS_ACCESS_KEY_ID")
    AWS_SECRET_ACCESS_KEY = env("AWS_SECRET_ACCESS_KEY")
    AWS_STORAGE_BUCKET_NAME = env("AWS_STORAGE_BUCKET_NAME")
    AWS_S3_CUSTOM_DOMAIN = env("AWS_S3_CUSTOM_DOMAIN")
    AWS_S3_REGION_NAME = env("AWS_S3_REGION_NAME", "")
    AWS_S3_ENDPOINT_URL = env("AWS_S3_ENDPOINT_URL")
    AWS_DEFAULT_ACL = "public-read"
    AWS_S3_OBJECT_PARAMETERS = {"CacheControl": "max-age=86400"}
    # S3 Static settings
    STATIC_LOCATION = "static"
    STATIC_URL = f"{PROTOCOL}://{AWS_S3_CUSTOM_DOMAIN}/{STATIC_LOCATION}/"
    STATICFILES_STORAGE = "bookwyrm.storage_backends.StaticStorage"
    # S3 Media settings
    MEDIA_LOCATION = "images"
    MEDIA_URL = f"{PROTOCOL}://{AWS_S3_CUSTOM_DOMAIN}/{MEDIA_LOCATION}/"
    MEDIA_FULL_URL = MEDIA_URL
    STATIC_FULL_URL = STATIC_URL
    DEFAULT_FILE_STORAGE = "bookwyrm.storage_backends.ImagesStorage"
    # I don't know if it's used, but the site crashes without it
    STATIC_ROOT = os.path.join(BASE_DIR, env("STATIC_ROOT", "static"))
    MEDIA_ROOT = os.path.join(BASE_DIR, env("MEDIA_ROOT", "images"))
else:
    STATIC_URL = "/static/"
    STATIC_ROOT = os.path.join(BASE_DIR, env("STATIC_ROOT", "static"))
    MEDIA_URL = "/images/"
    MEDIA_FULL_URL = f"{PROTOCOL}://{DOMAIN}{MEDIA_URL}"
    STATIC_FULL_URL = f"{PROTOCOL}://{DOMAIN}{STATIC_URL}"
    MEDIA_ROOT = os.path.join(BASE_DIR, env("MEDIA_ROOT", "images"))<|MERGE_RESOLUTION|>--- conflicted
+++ resolved
@@ -193,11 +193,7 @@
     CACHES = {
         "default": {
             "BACKEND": "django_redis.cache.RedisCache",
-<<<<<<< HEAD
-            "LOCATION": f"redis://:{urlencode(REDIS_ACTIVITY_PASSWORD)}@{REDIS_ACTIVITY_HOST}:{REDIS_ACTIVITY_PORT}/0",
-=======
-            "LOCATION": f"redis://:{REDIS_ACTIVITY_PASSWORD}@{REDIS_ACTIVITY_HOST}:{REDIS_ACTIVITY_PORT}/{REDIS_ACTIVITY_DB_INDEX}",
->>>>>>> dd39046f
+            "LOCATION": f"redis://:{urlencode(REDIS_ACTIVITY_PASSWORD)}@{REDIS_ACTIVITY_HOST}:{REDIS_ACTIVITY_PORT}/{REDIS_ACTIVITY_DB_INDEX}",
             "OPTIONS": {
                 "CLIENT_CLASS": "django_redis.client.DefaultClient",
             },
