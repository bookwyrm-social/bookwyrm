--- conflicted
+++ resolved
@@ -99,11 +99,8 @@
     "django.contrib.messages",
     "django.contrib.staticfiles",
     "django.contrib.humanize",
-<<<<<<< HEAD
     "oauth2_provider",
-=======
     "file_resubmit",
->>>>>>> 193a3639
     "sass_processor",
     "bookwyrm",
     "celery",
