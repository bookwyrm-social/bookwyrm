""" the particulars for this instance of BookWyrm """
from __future__ import annotations
import datetime
from typing import Any, Optional, Iterable
from urllib.parse import urljoin
import uuid

import django.contrib.auth.models as auth_models
from django.core.exceptions import PermissionDenied
from django.db import models, IntegrityError
from django.dispatch import receiver
from django.utils import timezone
from model_utils import FieldTracker

from bookwyrm.connectors.abstract_connector import get_data
from bookwyrm.preview_images import generate_site_preview_image_task
from bookwyrm.settings import BASE_URL, ENABLE_PREVIEW_IMAGES, STATIC_FULL_URL
from bookwyrm.settings import RELEASE_API
from bookwyrm.tasks import app, MISC
from bookwyrm.utils.db import add_update_fields
from .base_model import BookWyrmModel, new_access_code
from .user import User
from .fields import get_absolute_url


class SiteModel(models.Model):
    """we just need edit perms"""

    class Meta:
        """this is just here to provide default fields for other models"""

        abstract = True

    # pylint: disable=no-self-use
    def raise_not_editable(self, viewer: User) -> None:
        """Check if the user has the right permissions"""
        if viewer.has_perm("bookwyrm.edit_instance_settings"):
            return
        raise PermissionDenied()


class SiteSettings(SiteModel):
    """customized settings for this instance"""

    name = models.CharField(default="BookWyrm", max_length=100)
    instance_tagline = models.CharField(
        max_length=150, default="Social Reading and Reviewing"
    )
    instance_description = models.TextField(default="This instance has no description.")
    instance_short_description = models.CharField(max_length=255, blank=True, null=True)
    default_theme = models.ForeignKey(
        "Theme", null=True, blank=True, on_delete=models.SET_NULL
    )
    available_version = models.CharField(null=True, blank=True, max_length=10)

    # admin setup options
    install_mode = models.BooleanField(default=False)
    admin_code = models.CharField(max_length=50, default=uuid.uuid4)

    # about page
    registration_closed_text = models.TextField(
        default="We aren't taking new users at this time. You can find an open "
        'instance at <a href="https://joinbookwyrm.com/instances">'
        "joinbookwyrm.com/instances</a>."
    )
    invite_request_text = models.TextField(
        default="If your request is approved, you will receive an email with a "
        "registration link."
    )
    code_of_conduct = models.TextField(default="Add a code of conduct here.")
    privacy_policy = models.TextField(default="Add a privacy policy here.")
    impressum = models.TextField(default="Add a impressum here.")
    show_impressum = models.BooleanField(default=False)

    # registration
    allow_registration = models.BooleanField(default=False)
    allow_invite_requests = models.BooleanField(default=True)
    invite_request_question = models.BooleanField(default=False)
    require_confirm_email = models.BooleanField(default=True)
    default_user_auth_group = models.ForeignKey(
        auth_models.Group, null=True, blank=True, on_delete=models.RESTRICT
    )

    invite_question_text = models.CharField(
        max_length=255, blank=True, default="What is your favourite book?"
    )

    # images
    logo = models.ImageField(upload_to="logos/", null=True, blank=True)
    logo_small = models.ImageField(upload_to="logos/", null=True, blank=True)
    favicon = models.ImageField(upload_to="logos/", null=True, blank=True)
    preview_image = models.ImageField(
        upload_to="previews/logos/", null=True, blank=True
    )

    # footer
    support_link = models.CharField(max_length=255, null=True, blank=True)
    support_title = models.CharField(max_length=100, null=True, blank=True)
    admin_email = models.EmailField(max_length=255, null=True, blank=True)
    footer_item = models.TextField(null=True, blank=True)

    # controls
    imports_enabled = models.BooleanField(default=True)
    import_size_limit = models.IntegerField(default=0)
    import_limit_reset = models.IntegerField(default=0)
    user_exports_enabled = models.BooleanField(default=False)
    user_import_time_limit = models.IntegerField(default=48)
<<<<<<< HEAD
    disable_federation = models.BooleanField(default=False)
=======
    export_files_lifetime_hours = models.IntegerField(default=72)
>>>>>>> 1cbc7164

    field_tracker = FieldTracker(fields=["name", "instance_tagline", "logo"])

    @classmethod
    def get(cls) -> SiteSettings:
        """gets the site settings db entry or defaults"""
        try:
            return cls.objects.get(id=1)
        except cls.DoesNotExist:
            default_settings = SiteSettings(id=1)
            default_settings.save()
            return default_settings

    @classmethod
    def raise_federation_disabled(cls) -> None:
        """Don't connect to the outside world"""
        if cls.get().disable_federation:
            raise PermissionDenied("Federation is disabled")

    @property
    def logo_url(self) -> Any:
        """helper to build the logo url"""
        return self.get_url("logo", "images/logo.png")

    @property
    def logo_small_url(self) -> Any:
        """helper to build the logo url"""
        return self.get_url("logo_small", "images/logo-small.png")

    @property
    def favicon_url(self) -> Any:
        """helper to build the logo url"""
        return self.get_url("favicon", "images/favicon.png")

    def get_url(self, field: str, default_path: str) -> Any:
        """get a media url or a default static path"""
        uploaded = getattr(self, field, None)
        if uploaded:
            return get_absolute_url(uploaded)
        return urljoin(STATIC_FULL_URL, default_path)

    def save(
        self, *args, update_fields: Optional[Iterable[str]] = None, **kwargs
    ) -> None:
        """if require_confirm_email is disabled, make sure no users are pending,
        if enabled, make sure invite_question_text is not empty"""
        if not self.invite_question_text:
            self.invite_question_text = "What is your favourite book?"
            update_fields = add_update_fields(update_fields, "invite_question_text")

        super().save(*args, update_fields=update_fields, **kwargs)

        if not self.require_confirm_email:
            User.objects.filter(is_active=False, deactivation_reason="pending").update(
                is_active=True, deactivation_reason=None
            )


class Theme(SiteModel):
    """Theme files"""

    created_date = models.DateTimeField(auto_now_add=True)
    name = models.CharField(max_length=50, unique=True)
    path = models.CharField(max_length=50, unique=True)
    loads = models.BooleanField(null=True, blank=True)

    def __str__(self) -> str:
        # pylint: disable=invalid-str-returned
        return self.name


class SiteInvite(models.Model):
    """gives someone access to create an account on the instance"""

    created_date = models.DateTimeField(auto_now_add=True)
    code = models.CharField(max_length=32, default=new_access_code)
    expiry = models.DateTimeField(blank=True, null=True)
    use_limit = models.IntegerField(blank=True, null=True)
    times_used = models.IntegerField(default=0)
    user = models.ForeignKey(User, on_delete=models.CASCADE)
    invitees = models.ManyToManyField(User, related_name="invitees")

    # pylint: disable=no-self-use
    def raise_not_editable(self, viewer: User) -> None:
        """Admins only"""
        if viewer.has_perm("bookwyrm.create_invites"):
            return
        raise PermissionDenied()

    def valid(self) -> bool:
        """make sure it hasn't expired or been used"""
        return (self.expiry is None or self.expiry > timezone.now()) and (
            self.use_limit is None or self.times_used < self.use_limit
        )

    @property
    def link(self) -> str:
        """formats the invite link"""
        return f"{BASE_URL}/invite/{self.code}"


class InviteRequest(BookWyrmModel):
    """prospective users can request an invite"""

    email = models.EmailField(max_length=255, unique=True)
    invite = models.ForeignKey(
        SiteInvite, on_delete=models.SET_NULL, null=True, blank=True
    )
    answer = models.TextField(max_length=255, unique=False, null=True, blank=True)
    invite_sent = models.BooleanField(default=False)
    ignored = models.BooleanField(default=False)

    def raise_not_editable(self, viewer: User) -> None:
        """Only check perms on edit, not create"""
        if not self.id or viewer.has_perm("bookwyrm.create_invites"):
            return
        raise PermissionDenied()

    def save(self, *args, **kwargs) -> None:
        """don't create a request for a registered email"""
        if not self.id and User.objects.filter(email=self.email).exists():
            raise IntegrityError()
        super().save(*args, **kwargs)


def get_password_reset_expiry() -> datetime.datetime:
    """give people a limited time to use the link"""
    now = timezone.now()
    return now + datetime.timedelta(days=1)


class PasswordReset(models.Model):
    """gives someone access to create an account on the instance"""

    code = models.CharField(max_length=32, default=new_access_code)
    expiry = models.DateTimeField(default=get_password_reset_expiry)
    user = models.OneToOneField(User, on_delete=models.CASCADE)

    def valid(self) -> bool:
        """make sure it hasn't expired or been used"""
        return self.expiry > timezone.now()

    @property
    def link(self) -> str:
        """formats the invite link"""
        return f"{BASE_URL}/password-reset/{self.code}"


# pylint: disable=unused-argument
@receiver(models.signals.post_save, sender=SiteSettings)
def preview_image(instance: SiteSettings, *args, **kwargs) -> None:
    """Update image preview for the default site image"""
    if not ENABLE_PREVIEW_IMAGES:
        return
    changed_fields = instance.field_tracker.changed()

    if len(changed_fields) > 0:
        generate_site_preview_image_task.delay()


@app.task(queue=MISC)
def check_for_updates_task() -> None:
    """See if git remote knows about a new version"""
    site = SiteSettings.get()
    release = get_data(RELEASE_API, timeout=3, is_activitypub=False)
    available_version = release.get("tag_name", None)
    if available_version:
        site.available_version = available_version
        site.save(update_fields=["available_version"])<|MERGE_RESOLUTION|>--- conflicted
+++ resolved
@@ -105,11 +105,8 @@
     import_limit_reset = models.IntegerField(default=0)
     user_exports_enabled = models.BooleanField(default=False)
     user_import_time_limit = models.IntegerField(default=48)
-<<<<<<< HEAD
     disable_federation = models.BooleanField(default=False)
-=======
     export_files_lifetime_hours = models.IntegerField(default=72)
->>>>>>> 1cbc7164
 
     field_tracker = FieldTracker(fields=["name", "instance_tagline", "logo"])
 
