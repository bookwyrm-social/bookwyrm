""" activitypub-aware django model fields """
from dataclasses import MISSING
from datetime import datetime
import re
from uuid import uuid4
from urllib.parse import urljoin

import dateutil.parser
from dateutil.parser import ParserError
from django.contrib.postgres.fields import ArrayField as DjangoArrayField
from django.contrib.postgres.fields import CICharField as DjangoCICharField
from django.core.exceptions import ValidationError
from django.db import models
from django.forms import ClearableFileInput, ImageField as DjangoImageField
from django.utils import timezone
from django.utils.translation import gettext_lazy as _
from django.utils.encoding import filepath_to_uri
from markdown import markdown

from bookwyrm import activitypub
from bookwyrm.connectors import get_image
from bookwyrm.utils.sanitizer import clean
from bookwyrm.utils.partial_date import (
    PartialDate,
    PartialDateModel,
    from_partial_isoformat,
)
from bookwyrm.settings import MEDIA_FULL_URL, DATA_UPLOAD_MAX_MEMORY_SIZE


def validate_remote_id(value):
    """make sure the remote_id looks like a url"""
    if not value or not re.match(r"^http.?:\/\/[^\s]+$", value):
        raise ValidationError(
            _("%(value)s is not a valid remote_id"),
            params={"value": value},
        )


def validate_localname(value):
    """make sure localnames look okay"""
    if not re.match(r"^[A-Za-z\-_\.0-9]+$", value):
        raise ValidationError(
            _("%(value)s is not a valid username"),
            params={"value": value},
        )


def validate_username(value):
    """make sure usernames look okay"""
    if not re.match(r"^[A-Za-z\-_\.0-9]+@[A-Za-z\-_\.0-9]+\.[a-z]{2,}$", value):
        raise ValidationError(
            _("%(value)s is not a valid username"),
            params={"value": value},
        )


class ActivitypubFieldMixin:
    """make a database field serializable"""

    def __init__(
        self,
        *args,
        activitypub_field=None,
        activitypub_wrapper=None,
        deduplication_field=False,
        **kwargs,
    ):
        self.deduplication_field = deduplication_field
        if activitypub_wrapper:
            self.activitypub_wrapper = activitypub_field
            self.activitypub_field = activitypub_wrapper
        else:
            self.activitypub_field = activitypub_field
        super().__init__(*args, **kwargs)

    def set_field_from_activity(
        self, instance, data, overwrite=True, allow_external_connections=True
    ):
        """helper function for assigning a value to the field. Returns if changed"""
        try:
            value = getattr(data, self.get_activitypub_field())
        except AttributeError:
            # massively hack-y workaround for boosts
            if self.get_activitypub_field() != "attributedTo":
                raise
            value = getattr(data, "actor")
        formatted = self.field_from_activity(
            value,
            allow_external_connections=allow_external_connections,
            trigger=instance,
        )
        if formatted is None or formatted is MISSING or formatted == {}:
            return False

        current_value = (
            getattr(instance, self.name) if hasattr(instance, self.name) else None
        )
        # if we're not in overwrite mode, only continue updating the field if its unset
        if current_value and not overwrite:
            return False

        # the field is unchanged
        if current_value == formatted:
            return False

        setattr(instance, self.name, formatted)
        return True

    def set_activity_from_field(self, activity, instance):
        """update the json object"""
        value = getattr(instance, self.name)
        formatted = self.field_to_activity(value)
        if formatted is None:
            return

        key = self.get_activitypub_field()
        # TODO: surely there's a better way
        if instance.__class__.__name__ == "Boost" and key == "attributedTo":
            key = "actor"
        if isinstance(activity.get(key), list):
            activity[key] += formatted
        else:
            activity[key] = formatted

    def field_to_activity(self, value):
        """formatter to convert a model value into activitypub"""
        if hasattr(self, "activitypub_wrapper"):
            return {self.activitypub_wrapper: value}
        return value

    # pylint: disable=unused-argument
    def field_from_activity(self, value, allow_external_connections=True, trigger=None):
        """formatter to convert activitypub into a model value"""
        if value and hasattr(self, "activitypub_wrapper"):
            value = value.get(self.activitypub_wrapper)
        return value

    def get_activitypub_field(self):
        """model_field_name to activitypubFieldName"""
        if self.activitypub_field:
            return self.activitypub_field
        name = self.name.rsplit(".", maxsplit=1)[-1]
        components = name.split("_")
        return components[0] + "".join(x.title() for x in components[1:])


class ActivitypubRelatedFieldMixin(ActivitypubFieldMixin):
    """default (de)serialization for foreign key and one to one"""

    def __init__(self, *args, load_remote=True, **kwargs):
        self.load_remote = load_remote
        super().__init__(*args, **kwargs)

    def field_from_activity(self, value, allow_external_connections=True, trigger=None):
        """trigger: the object that triggered this deserialization.
        For example the Edition for which self is the parent Work"""
        if not value:
            return None

        related_model = self.related_model
        if hasattr(value, "id") and value.id:
            if not self.load_remote:
                # only look in the local database
                return related_model.find_existing(value.serialize())
            # this is an activitypub object, which we can deserialize
            return value.to_model(model=related_model, trigger=trigger)
        try:
            # make sure the value looks like a remote id
            validate_remote_id(value)
        except ValidationError:
            # we don't know what this is, ignore it
            return None
        # gets or creates the model field from the remote id
        if not self.load_remote:
            # only look in the local database
            return related_model.find_existing_by_remote_id(value)
        return activitypub.resolve_remote_id(
            value,
            model=related_model,
            allow_external_connections=allow_external_connections,
        )


class RemoteIdField(ActivitypubFieldMixin, models.CharField):
    """a url that serves as a unique identifier"""

    def __init__(self, *args, max_length=255, validators=None, **kwargs):
        validators = validators or [validate_remote_id]
        super().__init__(*args, max_length=max_length, validators=validators, **kwargs)
        # for this field, the default is true. false everywhere else.
        self.deduplication_field = kwargs.get("deduplication_field", True)


class UsernameField(ActivitypubFieldMixin, models.CharField):
    """activitypub-aware username field"""

    def __init__(self, activitypub_field="preferredUsername", **kwargs):
        self.activitypub_field = activitypub_field
        super(ActivitypubFieldMixin, self).__init__(
            _("username"),
            max_length=150,
            unique=True,
            validators=[validate_username],
            error_messages={
                "unique": _("A user with that username already exists."),
            },
        )

    def deconstruct(self):
        """implementation of models.Field deconstruct"""
        name, path, args, kwargs = super().deconstruct()
        del kwargs["verbose_name"]
        del kwargs["max_length"]
        del kwargs["unique"]
        del kwargs["validators"]
        del kwargs["error_messages"]
        return name, path, args, kwargs

    def field_to_activity(self, value):
        return value.split("@")[0]


PrivacyLevels = [
    ("public", _("Public")),
    ("unlisted", _("Unlisted")),
    ("followers", _("Followers")),
    ("direct", _("Private")),
]


class PrivacyField(ActivitypubFieldMixin, models.CharField):
    """this maps to two different activitypub fields"""

    public = "https://www.w3.org/ns/activitystreams#Public"

    def __init__(self, *args, **kwargs):
        super().__init__(*args, max_length=255, choices=PrivacyLevels, default="public")

    def set_field_from_activity(
        self, instance, data, overwrite=True, allow_external_connections=True
    ):
        if not overwrite:
            return False

        original = getattr(instance, self.name)
        to = data.to
        cc = data.cc

        # we need to figure out who this is to get their followers link
        for field in ["attributedTo", "owner", "actor"]:
            if hasattr(data, field):
                user_field = field
                break
        if not user_field:
            raise ValidationError("No user field found for privacy", data)
        user = activitypub.resolve_remote_id(
            getattr(data, user_field),
            model="User",
            allow_external_connections=allow_external_connections,
        )

        if to == [self.public]:
            setattr(instance, self.name, "public")
        elif self.public in cc:
            setattr(instance, self.name, "unlisted")
        elif to == [user.followers_url]:
            setattr(instance, self.name, "followers")
        elif cc == []:
            setattr(instance, self.name, "direct")
        else:
            setattr(instance, self.name, "followers")
        return original == getattr(instance, self.name)

    def set_activity_from_field(self, activity, instance):
        # explicitly to anyone mentioned (statuses only)
        mentions = []
        if hasattr(instance, "mention_users"):
            mentions = [u.remote_id for u in instance.mention_users.all()]
        # this is a link to the followers list
        followers = instance.user.followers_url
        if instance.privacy == "public":
            activity["to"] = [self.public]
            activity["cc"] = [followers] + mentions
        elif instance.privacy == "unlisted":
            activity["to"] = [followers]
            activity["cc"] = [self.public] + mentions
        elif instance.privacy == "followers":
            activity["to"] = [followers]
            activity["cc"] = mentions
        if instance.privacy == "direct":
            activity["to"] = mentions
            activity["cc"] = []


class ForeignKey(  # pylint: disable=abstract-method
    ActivitypubRelatedFieldMixin,
    models.ForeignKey,
):
    """activitypub-aware foreign key field"""

    def field_to_activity(self, value):
        if not value:
            return None
        return value.remote_id


<<<<<<< HEAD
class OneToOneField(ActivitypubRelatedFieldMixin, models.OneToOneField):
    """activitypub-aware one to one field"""
=======
class OneToOneField(  # pylint: disable=abstract-method
    ActivitypubRelatedFieldMixin, models.OneToOneField
):
    """activitypub-aware foreign key field"""
>>>>>>> ba46e53b

    def field_to_activity(self, value):
        if not value:
            return None
        return value.to_activity()


class ManyToManyField(  # pylint: disable=abstract-method
    ActivitypubFieldMixin, models.ManyToManyField
):
    """activitypub-aware many to many field"""

    def __init__(self, *args, link_only=False, **kwargs):
        self.link_only = link_only
        super().__init__(*args, **kwargs)

    def set_field_from_activity(
        self, instance, data, overwrite=True, allow_external_connections=True
    ):
        """helper function for assigning a value to the field"""
        if not overwrite and getattr(instance, self.name).exists():
            return False

        value = getattr(data, self.get_activitypub_field())
        formatted = self.field_from_activity(
            value, allow_external_connections=allow_external_connections
        )
        if formatted is None or formatted is MISSING:
            return False
        getattr(instance, self.name).set(formatted)
        instance.save(broadcast=False)
        return True

    def field_to_activity(self, value):
        if self.link_only:
            return f"{value.instance.remote_id}/{self.name}"
        return [i.remote_id for i in value.all()]

    def field_from_activity(self, value, allow_external_connections=True, trigger=None):
        if value is None or value is MISSING:
            return None
        if not isinstance(value, list):
            # If this is a link, we currently aren't doing anything with it
            return None
        items = []
        for remote_id in value:
            try:
                validate_remote_id(remote_id)
            except ValidationError:
                continue
            items.append(
                activitypub.resolve_remote_id(
                    remote_id,
                    model=self.related_model,
                    allow_external_connections=allow_external_connections,
                )
            )
        return items


class TagField(ManyToManyField):  # pylint: disable=abstract-method
    """special case of many to many that uses Tags"""

    def __init__(self, *args, **kwargs):
        super().__init__(*args, **kwargs)
        self.activitypub_field = "tag"

    def field_to_activity(self, value):
        tags = []
        for item in value.all():
            activity_type = item.__class__.__name__
            if activity_type == "User":
                activity_type = "Mention"

            if activity_type == "Hashtag":
                name = item.name
            else:
                name = f"@{getattr(item, item.name_field)}"

            tags.append(
                activitypub.Link(
                    href=item.remote_id,
                    name=name,
                    type=activity_type,
                )
            )
        return tags

    def field_from_activity(self, value, allow_external_connections=True, trigger=None):
        if not isinstance(value, list):
            # GoToSocial DMs and single-user mentions are
            # sent as objects, not as an array of objects
            if isinstance(value, dict):
                value = [value]
            else:
                return None
        items = []
        for link_json in value:
            link = activitypub.Link(**link_json)
            tag_type = link.type if link.type != "Mention" else "Person"
            if tag_type == "Book":
                tag_type = "Edition"
            if tag_type != self.related_model.activity_serializer.type:
                # tags can contain multiple types
                continue

            if tag_type == "Hashtag":
                # we already have all data to create hashtags,
                # no need to fetch from remote
                item = self.related_model.activity_serializer(**link_json)
                hashtag = item.to_model(model=self.related_model, save=True)
                items.append(hashtag)
            else:
                # for other tag types we fetch them remotely
                items.append(
                    activitypub.resolve_remote_id(
                        link.href,
                        model=self.related_model,
                        allow_external_connections=allow_external_connections,
                    )
                )
        return items


class ClearableFileInputWithWarning(ClearableFileInput):
    """max file size warning"""

    template_name = "widgets/clearable_file_input_with_warning.html"

    def get_context(self, name, value, attrs):
        context = super().get_context(name, value, attrs)
        context["widget"]["attrs"].update(
            {
                "data-max-upload": DATA_UPLOAD_MAX_MEMORY_SIZE,
                "max_mb": DATA_UPLOAD_MAX_MEMORY_SIZE >> 20,
            }
        )
        return context


class CustomImageField(DjangoImageField):
    """overwrites image field for form"""

    widget = ClearableFileInputWithWarning


class ImageField(ActivitypubFieldMixin, models.ImageField):
    """activitypub-aware image field"""

    def __init__(self, *args, alt_field=None, **kwargs):
        self.alt_field = alt_field
        super().__init__(*args, **kwargs)

    # pylint: disable=arguments-renamed,too-many-arguments
    def set_field_from_activity(
        self, instance, data, save=True, overwrite=True, allow_external_connections=True
    ):
        """helper function for assigning a value to the field"""
        value = getattr(data, self.get_activitypub_field())
        formatted = self.field_from_activity(
            value, allow_external_connections=allow_external_connections
        )
        if formatted is None or formatted is MISSING:
            return False

        if (
            not overwrite
            and hasattr(instance, self.name)
            and getattr(instance, self.name)
        ):
            return False

        getattr(instance, self.name).save(*formatted, save=save)
        return True

    def set_activity_from_field(self, activity, instance):
        value = getattr(instance, self.name)
        if value is None:
            return
        alt_text = getattr(instance, self.alt_field)
        formatted = self.field_to_activity(value, alt_text)

        key = self.get_activitypub_field()
        activity[key] = formatted

    def field_to_activity(self, value, alt=None):
        url = get_absolute_url(value)

        if not url:
            return None

        return activitypub.Image(url=url, name=alt)

    def field_from_activity(self, value, allow_external_connections=True, trigger=None):
        image_slug = value
        # when it's an inline image (User avatar/icon, Book cover), it's a json
        # blob, but when it's an attached image, it's just a url
        if isinstance(image_slug, str):
            url = image_slug
        elif isinstance(image_slug, dict):
            url = image_slug.get("url")
        elif hasattr(image_slug, "url"):  # Serialized to Image/Document object?
            url = image_slug.url
        else:
            return None

        try:
            validate_remote_id(url)
        except ValidationError:
            return None

        image_content, extension = get_image(url)
        if not image_content:
            return None

        image_name = f"{uuid4()}.{extension}"
        return [image_name, image_content]

    def formfield(self, **kwargs):
        """special case for forms"""
        return super().formfield(
            **{
                "form_class": CustomImageField,
                **kwargs,
            }
        )


def get_absolute_url(value):
    """returns an absolute URL for the image"""
    name = getattr(value, "name")
    if not name:
        return None

    url = filepath_to_uri(name)
    if url is not None:
        url = url.lstrip("/")
    url = urljoin(MEDIA_FULL_URL, url)

    return url


class DateTimeField(ActivitypubFieldMixin, models.DateTimeField):
    """activitypub-aware datetime field"""

    def field_to_activity(self, value):
        if not value:
            return None
        return value.isoformat()

    def field_from_activity(self, value, allow_external_connections=True, trigger=None):
        missing_fields = datetime(1970, 1, 1)  # "2022-10" => "2022-10-01"
        try:
            date_value = dateutil.parser.parse(value, default=missing_fields)
            try:
                return timezone.make_aware(date_value)
            except ValueError:
                return date_value
        except (ParserError, TypeError):
            return None


class PartialDateField(ActivitypubFieldMixin, PartialDateModel):
    """activitypub-aware partial date field"""

    def field_to_activity(self, value) -> str:
        return value.partial_isoformat() if value else None

    def field_from_activity(self, value, allow_external_connections=True, trigger=None):
        # pylint: disable=no-else-return
        try:
            return from_partial_isoformat(value)
        except ValueError:
            pass

        # fallback to full ISO-8601 parsing
        try:
            parsed = dateutil.parser.isoparse(value)
        except (ValueError, ParserError):
            return None

        if timezone.is_aware(parsed):
            return PartialDate.from_datetime(parsed)
        else:
            # Should not happen on the wire, but truncate down to date parts.
            return PartialDate.from_date_parts(parsed.year, parsed.month, parsed.day)

        # FIXME: decide whether to fix timestamps like "2023-09-30T21:00:00-03":
        # clearly Oct 1st, not Sep 30th (an unwanted side-effect of USE_TZ). It's
        # basically the remnants of #3028; there is a data migration pending (see …)
        # but over the wire we might get these for an indeterminate amount of time.


class HtmlField(ActivitypubFieldMixin, models.TextField):
    """a text field for storing html"""

    def field_from_activity(self, value, allow_external_connections=True, trigger=None):
        if not value or value == MISSING:
            return None
        return clean(value)

    def field_to_activity(self, value):
        return markdown(value) if value else value


class ArrayField(ActivitypubFieldMixin, DjangoArrayField):
    """activitypub-aware array field"""

    def field_to_activity(self, value):
        return [str(i) for i in value]


class CharField(ActivitypubFieldMixin, models.CharField):
    """activitypub-aware char field"""


class CICharField(ActivitypubFieldMixin, DjangoCICharField):
    """activitypub-aware cichar field"""


class URLField(ActivitypubFieldMixin, models.URLField):
    """activitypub-aware url field"""


class TextField(ActivitypubFieldMixin, models.TextField):
    """activitypub-aware text field"""


class BooleanField(ActivitypubFieldMixin, models.BooleanField):
    """activitypub-aware boolean field"""


class IntegerField(ActivitypubFieldMixin, models.IntegerField):
    """activitypub-aware integer field"""


class DecimalField(ActivitypubFieldMixin, models.DecimalField):
    """activitypub-aware decimal field"""

    def field_to_activity(self, value):
        if not value:
            return None
        return float(value)<|MERGE_RESOLUTION|>--- conflicted
+++ resolved
@@ -305,15 +305,10 @@
         return value.remote_id
 
 
-<<<<<<< HEAD
-class OneToOneField(ActivitypubRelatedFieldMixin, models.OneToOneField):
-    """activitypub-aware one to one field"""
-=======
 class OneToOneField(  # pylint: disable=abstract-method
     ActivitypubRelatedFieldMixin, models.OneToOneField
 ):
-    """activitypub-aware foreign key field"""
->>>>>>> ba46e53b
+    """activitypub-aware one to one field"""
 
     def field_to_activity(self, value):
         if not value:
