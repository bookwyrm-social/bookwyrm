--- conflicted
+++ resolved
@@ -136,11 +136,8 @@
     updated_date = models.DateTimeField(auto_now=True)
     last_active_date = models.DateTimeField(default=timezone.now)
     manually_approves_followers = fields.BooleanField(default=False)
-<<<<<<< HEAD
     theme = models.ForeignKey("Theme", null=True, blank=True, on_delete=models.SET_NULL)
-=======
     hide_follows = fields.BooleanField(default=False)
->>>>>>> e1ea8474
 
     # options to turn features on and off
     show_goal = models.BooleanField(default=True)
