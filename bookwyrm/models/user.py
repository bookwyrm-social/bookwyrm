--- conflicted
+++ resolved
@@ -10,13 +10,9 @@
 from bookwyrm.models.status import Status
 from bookwyrm.settings import DOMAIN
 from bookwyrm.signatures import create_key_pair
-<<<<<<< HEAD
-from .base_model import OrderedCollectionPageMixin, ActivityMapping, PrivacyLevels
-=======
-from .base_model import ActivityMapping, OrderedCollectionPageMixin
+from .base_model import ActivityMapping, OrderedCollectionPageMixin, PrivacyLevels
 from .base_model import image_formatter
 
->>>>>>> dd985094
 
 class User(OrderedCollectionPageMixin, AbstractUser):
     ''' a user who wants to read books '''
