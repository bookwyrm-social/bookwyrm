--- conflicted
+++ resolved
@@ -6,10 +6,6 @@
 from django.apps import apps
 from django.contrib.auth.models import AbstractUser, Group
 from django.contrib.postgres.fields import ArrayField, CICharField
-<<<<<<< HEAD
-from django.dispatch import receiver
-=======
->>>>>>> c818e879
 from django.db import models, transaction
 from django.dispatch import receiver
 from django.utils import timezone
@@ -25,6 +21,7 @@
 from bookwyrm.settings import (DOMAIN, ENABLE_PREVIEW_IMAGES, LANGUAGES,
                                USE_HTTPS)
 from bookwyrm.signatures import create_key_pair
+
 from bookwyrm.tasks import LOW, app
 from bookwyrm.utils import regex
 
@@ -33,12 +30,6 @@
 from .base_model import BookWyrmModel, DeactivationReason, new_access_code
 from .book import Genre
 from .federated_server import FederatedServer
-<<<<<<< HEAD
-from . import fields
-from .book import Genre
-
-=======
->>>>>>> c818e879
 
 FeedFilterChoices = [
     ("review", _("Reviews")),
@@ -442,8 +433,6 @@
                 user=self,
                 editable=False,
             ).save(broadcast=False)
-<<<<<<< HEAD
-=======
     
     def raise_not_editable(self, viewer):
         """does this user have permission to edit this object? liable to be overwritten
@@ -456,7 +445,6 @@
             return
 
         raise PermissionDenied()
->>>>>>> c818e879
 
 
 class KeyPair(ActivitypubMixin, BookWyrmModel):
