--- conflicted
+++ resolved
@@ -112,13 +112,9 @@
         through_fields=("user_subject", "user_object"),
         related_name="follower_requests",
     )
-<<<<<<< HEAD
     followed_genres = models.ManyToManyField(
         "Genre", related_name="followed_genres", blank=True
     )
-=======
-    followed_genres = models.ManyToManyField("Genre", related_name="followed_genres", blank=True)
->>>>>>> cd20bdec
     blocks = models.ManyToManyField(
         "self",
         symmetrical=False,
