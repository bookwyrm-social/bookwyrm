--- conflicted
+++ resolved
@@ -2,13 +2,9 @@
 from django.db import models
 from django.utils.translation import gettext_lazy as _
 
-<<<<<<< HEAD
 from bookwyrm import activitypub
-from bookwyrm.settings import DOMAIN
+from bookwyrm.settings import BASE_URL, DOMAIN
 from .activitypub_mixin import ActivityMixin
-=======
-from bookwyrm.settings import BASE_URL
->>>>>>> 413c26bc
 from .base_model import BookWyrmModel
 from . import fields
 
