--- conflicted
+++ resolved
@@ -3,11 +3,7 @@
 from django.utils.translation import gettext_lazy as _
 
 from bookwyrm import activitypub
-<<<<<<< HEAD
-from bookwyrm.settings import DOMAIN
-=======
 from bookwyrm.settings import BASE_URL, DOMAIN
->>>>>>> 4ef396fc
 from .activitypub_mixin import ActivityMixin
 from .base_model import BookWyrmModel
 from . import fields
