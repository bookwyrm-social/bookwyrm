--- conflicted
+++ resolved
@@ -65,7 +65,6 @@
     return naturaltime(date)
 
 
-<<<<<<< HEAD
 @register.simple_tag()
 def get_header_template(status):
     """get the path for the status template"""
@@ -74,9 +73,9 @@
     filename = "snippets/status/headers/{:s}.html".format(status.status_type.lower())
     header_template = select_template([filename, "snippets/status/headers/note.html"])
     return header_template.render({"status": status})
-=======
+
+
 @register.simple_tag(takes_context=False)
 def load_book(status):
     """how many users that you follow, follow them"""
-    return status.book if hasattr(status, "book") else status.mention_books.first()
->>>>>>> 710f834e
+    return status.book if hasattr(status, "book") else status.mention_books.first()