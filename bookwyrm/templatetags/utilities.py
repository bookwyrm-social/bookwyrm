--- conflicted
+++ resolved
@@ -100,7 +100,6 @@
     return ""
 
 
-<<<<<<< HEAD
 @register.filter(name="possible_series_hint")
 def possible_series_hint(seriesbook):
     """Returns the hint string for a possible matching series"""
@@ -111,7 +110,7 @@
         if seriesbook.book.authors.first()
         else None
     )
-    # pylint: disable=line-too-long
+
     hint = f'Includes <a href="{path}" target="_blank" rel="nofollow noopener noreferrer">"{title}"</a>'
     if author:
         hint += f" by {author}"
@@ -119,9 +118,6 @@
     return mark_safe(hint)
 
 
-# pylint: disable=unused-argument
-=======
->>>>>>> af29b122
 @register.filter(name="get_isni", needs_autoescape=True)
 def get_isni(existing, author, autoescape=True):
     """Returns the isni ID if an existing author has an ISNI listing"""
