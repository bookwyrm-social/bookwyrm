--- conflicted
+++ resolved
@@ -6,15 +6,6 @@
 from bookwyrm.redis_store import RedisStore, r
 from bookwyrm.views.helpers import privacy_filter
 
-<<<<<<< HEAD
-r = redis.Redis(
-    host=settings.REDIS_ACTIVITY_HOST,
-    port=settings.REDIS_ACTIVITY_PORT,
-    password=settings.REDIS_ACTIVITY_PASSWORD,
-    db=0,
-)
-=======
->>>>>>> 897082d4
 
 class ActivityStream(RedisStore):
     """ a category of activity stream (like home, local, federated) """
