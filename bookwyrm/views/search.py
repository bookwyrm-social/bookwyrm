""" search views"""
import re

from django.contrib.postgres.search import TrigramSimilarity
from django.core.paginator import Paginator
from django.db.models.functions import Greatest
from django.http import JsonResponse
from django.template.response import TemplateResponse
from django.views import View

from bookwyrm import models
from bookwyrm.connectors import connector_manager
from bookwyrm.book_search import search, format_search_result, search_genre
from bookwyrm.settings import PAGE_LENGTH
from bookwyrm.utils import regex
from .helpers import is_api_request
from .helpers import handle_remote_webfinger


# pylint: disable= no-self-use
class Search(View):
    """search users or books"""

    def get(self, request):
        """that search bar up top"""

<<<<<<< HEAD
        if is_api_request(request):
            print("Returning API book search.")
=======
        search_type = request.GET.get("type")

        if is_api_request(request):
            if(search_type == "genre"):
                return api_book_search_genres(request)
>>>>>>> cd20bdec
            return api_book_search(request)

        ext_gens = connector_manager.get_external_genres()
        print(str(len(ext_gens)))

        print("&&&&&&&&&&&&&&&&&&&&&&&&&&&&&&&&&")
        for i in ext_gens:
            print(i["results"].description)
        

        query = request.GET.get("q")
        genre_query = request.GET.get("genres")
        if not query and not genre_query:
            print("Exited because nothing was selected.")
            context = {}
            context["genre_tags"] = models.Genre.objects.all()
            return TemplateResponse(request, "search/book.html", context)

        if query and not search_type:
            search_type = "user" if "@" in query else "book"

        print("Looking up this type: " + search_type)

        endpoints = {
            "book": book_search,
            "user": user_search,
            "list": list_search,
            "genre": genre_search,
        }
        if not search_type in endpoints:
            search_type = "book"

        if(search_type == "genre"):
            return endpoints[search_type](request, ext_gens)

        return endpoints[search_type](request)


def api_book_search(request):
    """Return books via API response"""
    query = request.GET.get("q")
    query = isbn_check(query)
    min_confidence = request.GET.get("min_confidence", 0)
    # only return local book results via json so we don't cascade
    book_results = search(query, min_confidence=min_confidence)
    return JsonResponse(
        [format_search_result(r) for r in book_results[:10]], safe=False
    )

#TODO: This can be refactored. We'll merge this into api_book_search later.
def api_book_search_genres(request):
    """Return books via API response"""
    genre_list = request.GET.getlist("genres")
    buttonSelection = request.GET.get("search_buttons")
    # only return local book results via json so we don't cascade
    book_results = search_genre(genre_list, buttonSelection)
    return JsonResponse(
        [format_search_result(r) for r in book_results[:10]], safe=False
    )

def genre_search(request, external_genres):
    print("Entered the genre search function")

    if is_api_request(request):
        return api_book_search_genres(request)

    genre_list = request.GET.getlist("genres")
    buttonSelection = request.GET.get("search_buttons")
    search_remote = request.GET.get("remote", False) and request.user.is_authenticated

    gen_query = request.GET.get("genres")
    query = request.GET.get("q")
    query = isbn_check(query)

    print(buttonSelection)
    #local_results = models.Edition.objects.all()
    min_confidence = request.GET.get("min_confidence", 0)
    local_results = search_genre(genre_list, buttonSelection)


    paginated = Paginator(local_results, PAGE_LENGTH)
    page = paginated.get_page(request.GET.get("page"))
    data = {
        "genre_tags": models.Genre.objects.all(),
        "gen_query": gen_query,
        "gen_list": genre_list,
        "btn_select": buttonSelection,
        "query": query,
        "results": page,
        "remote": search_remote,
        "type": "genre",
        "page_range": paginated.get_elided_page_range(
            page.number, on_each_side=2, on_ends=1
        ),
    }
    if request.user.is_authenticated:
        print("Calling the remote results for genres.")
        data["remote_results"] = connector_manager.search_genre(
            genre_list, buttonSelection, external_genres, min_confidence=min_confidence
        )
        data["remote"] = True
    
    return TemplateResponse(request, "search/book.html", data)

def genre_search(request):
    print("Entered the genre search function")
    genre_list = request.GET.getlist("genres")
    buttonSelection = request.GET.get("search_buttons")

    gen_query = request.GET.get("genres")
    query = request.GET.get("q")
    query = isbn_check(query)

    print(buttonSelection)
    # local_results = models.Edition.objects.all()
    min_confidence = request.GET.get("min_confidence", 0)
    local_results = search_genre(genre_list, buttonSelection)

    paginated = Paginator(local_results, PAGE_LENGTH)
    page = paginated.get_page(request.GET.get("page"))
    data = {
        "genre_tags": models.Genre.objects.all(),
        "gen_query": gen_query,
        "gen_list": genre_list,
        "btn_select": buttonSelection,
        "query": query,
        "results": page,
        "type": "genre",
        "page_range": paginated.get_elided_page_range(
            page.number, on_each_side=2, on_ends=1
        ),
    }

    return TemplateResponse(request, "search/book.html", data)


def book_search(request):
    """the real business is elsewhere"""
    query = request.GET.get("q")
    # check if query is isbn
    query = isbn_check(query)
    min_confidence = request.GET.get("min_confidence", 0)
    search_remote = request.GET.get("remote", False) and request.user.is_authenticated

    # try a local-only search
    local_results = search(query, min_confidence=min_confidence)
    paginated = Paginator(local_results, PAGE_LENGTH)
    page = paginated.get_page(request.GET.get("page"))
    data = {
        "genre_tags": models.Genre.objects.all(),
        "query": query,
        "results": page,
        "type": "book",
        "remote": search_remote,
        "page_range": paginated.get_elided_page_range(
            page.number, on_each_side=2, on_ends=1
        ),
    }
    # if a logged in user requested remote results or got no local results, try remote
    if request.user.is_authenticated and (not local_results or search_remote):
        data["remote_results"] = connector_manager.search(
            query, min_confidence=min_confidence
        )
        data["remote"] = True
    return TemplateResponse(request, "search/book.html", data)


def user_search(request):
    """cool kids members only user search"""
    viewer = request.user
    query = request.GET.get("q")
    query = query.strip()
    data = {"type": "user", "query": query}
    # logged out viewers can't search users
    if not viewer.is_authenticated:
        return TemplateResponse(request, "search/user.html", data)

    # use webfinger for mastodon style account@domain.com username to load the user if
    # they don't exist locally (handle_remote_webfinger will check the db)
    if re.match(regex.FULL_USERNAME, query):
        handle_remote_webfinger(query)

    results = (
        models.User.viewer_aware_objects(viewer)
        .annotate(
            similarity=Greatest(
                TrigramSimilarity("username", query),
                TrigramSimilarity("localname", query),
            )
        )
        .filter(
            similarity__gt=0.5,
        )
        .order_by("-similarity")
    )
    paginated = Paginator(results, PAGE_LENGTH)
    page = paginated.get_page(request.GET.get("page"))
    data["results"] = page
    data["page_range"] = paginated.get_elided_page_range(
        page.number, on_each_side=2, on_ends=1
    )
    return TemplateResponse(request, "search/user.html", data)


def list_search(request):
    """any relevent lists?"""
    query = request.GET.get("q")
    data = {"query": query, "type": "list"}
    results = (
        models.List.privacy_filter(
            request.user,
            privacy_levels=["public", "followers"],
        )
        .annotate(
            similarity=Greatest(
                TrigramSimilarity("name", query),
                TrigramSimilarity("description", query),
            )
        )
        .filter(
            similarity__gt=0.1,
        )
        .order_by("-similarity")
    )
    paginated = Paginator(results, PAGE_LENGTH)
    page = paginated.get_page(request.GET.get("page"))
    data["results"] = page
    data["page_range"] = paginated.get_elided_page_range(
        page.number, on_each_side=2, on_ends=1
    )
    return TemplateResponse(request, "search/list.html", data)


def isbn_check(query):
    """isbn10 or isbn13 check, if so remove separators"""
    if query:
        su_num = re.sub(r"(?<=\d)\D(?=\d|[xX])", "", query)
        if len(su_num) == 13 and su_num.isdecimal():
            # Multiply every other digit by  3
            # Add these numbers and the other digits
            product = sum(int(ch) for ch in su_num[::2]) + sum(
                int(ch) * 3 for ch in su_num[1::2]
            )
            if product % 10 == 0:
                return su_num
        elif (
            len(su_num) == 10
            and su_num[:-1].isdecimal()
            and (su_num[-1].isdecimal() or su_num[-1].lower() == "x")
        ):
            product = 0
            # Iterate through code_string
            for i in range(9):
                # for each character, multiply by a different decreasing number: 10 - x
                product = product + int(su_num[i]) * (10 - i)
            # Handle last character
            if su_num[9].lower() == "x":
                product += 10
            else:
                product += int(su_num[9])
            if product % 11 == 0:
                return su_num
    return query<|MERGE_RESOLUTION|>--- conflicted
+++ resolved
@@ -24,16 +24,11 @@
     def get(self, request):
         """that search bar up top"""
 
-<<<<<<< HEAD
-        if is_api_request(request):
-            print("Returning API book search.")
-=======
         search_type = request.GET.get("type")
 
         if is_api_request(request):
             if(search_type == "genre"):
                 return api_book_search_genres(request)
->>>>>>> cd20bdec
             return api_book_search(request)
 
         ext_gens = connector_manager.get_external_genres()
@@ -82,6 +77,7 @@
     return JsonResponse(
         [format_search_result(r) for r in book_results[:10]], safe=False
     )
+
 
 #TODO: This can be refactored. We'll merge this into api_book_search later.
 def api_book_search_genres(request):
@@ -100,6 +96,7 @@
     if is_api_request(request):
         return api_book_search_genres(request)
 
+
     genre_list = request.GET.getlist("genres")
     buttonSelection = request.GET.get("search_buttons")
     search_remote = request.GET.get("remote", False) and request.user.is_authenticated
@@ -109,10 +106,9 @@
     query = isbn_check(query)
 
     print(buttonSelection)
-    #local_results = models.Edition.objects.all()
+    # local_results = models.Edition.objects.all()
     min_confidence = request.GET.get("min_confidence", 0)
     local_results = search_genre(genre_list, buttonSelection)
-
 
     paginated = Paginator(local_results, PAGE_LENGTH)
     page = paginated.get_page(request.GET.get("page"))
@@ -129,44 +125,13 @@
             page.number, on_each_side=2, on_ends=1
         ),
     }
+
     if request.user.is_authenticated:
         print("Calling the remote results for genres.")
         data["remote_results"] = connector_manager.search_genre(
             genre_list, buttonSelection, external_genres, min_confidence=min_confidence
         )
         data["remote"] = True
-    
-    return TemplateResponse(request, "search/book.html", data)
-
-def genre_search(request):
-    print("Entered the genre search function")
-    genre_list = request.GET.getlist("genres")
-    buttonSelection = request.GET.get("search_buttons")
-
-    gen_query = request.GET.get("genres")
-    query = request.GET.get("q")
-    query = isbn_check(query)
-
-    print(buttonSelection)
-    # local_results = models.Edition.objects.all()
-    min_confidence = request.GET.get("min_confidence", 0)
-    local_results = search_genre(genre_list, buttonSelection)
-
-    paginated = Paginator(local_results, PAGE_LENGTH)
-    page = paginated.get_page(request.GET.get("page"))
-    data = {
-        "genre_tags": models.Genre.objects.all(),
-        "gen_query": gen_query,
-        "gen_list": genre_list,
-        "btn_select": buttonSelection,
-        "query": query,
-        "results": page,
-        "type": "genre",
-        "page_range": paginated.get_elided_page_range(
-            page.number, on_each_side=2, on_ends=1
-        ),
-    }
-
     return TemplateResponse(request, "search/book.html", data)
 
 
