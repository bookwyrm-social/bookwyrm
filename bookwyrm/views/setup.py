""" Installation wizard 🧙 """
import re

from django.contrib.auth import login
from django.contrib.auth.models import Group
from django.core.exceptions import PermissionDenied
from django.db import transaction
from django.shortcuts import redirect
from django.template.response import TemplateResponse
from django.views import View

from bookwyrm import forms, models
from bookwyrm import settings
from bookwyrm.utils import regex

from bookwyrm.settings import (
    DEFAULT_GENRES,
)


# pylint: disable= no-self-use
class InstanceConfig(View):
    """make sure the instance looks correct before adding any data"""

    def get(self, request):
        """Check out this cool instance"""
        # only allow this view when an instance is being configured
        site = models.SiteSettings.objects.get()
        if not site.install_mode:
            raise PermissionDenied()

        # check for possible problems with the instance configuration
        warnings = {}
        warnings["debug"] = settings.DEBUG
        warnings["invalid_domain"] = not re.match(rf"^{regex.DOMAIN}$", settings.DOMAIN)
        warnings["protocol"] = not settings.DEBUG and not settings.USE_HTTPS

        # pylint: disable=line-too-long
        data = {
            "warnings": warnings,
            "info": {
                "domain": settings.DOMAIN,
                "version": settings.VERSION,
                "use_https": settings.USE_HTTPS,
                "language": settings.LANGUAGE_CODE,
                "use_s3": settings.USE_S3,
                "email_sender": f"{settings.EMAIL_SENDER_NAME}@{settings.EMAIL_SENDER_DOMAIN}",
                "preview_images": settings.ENABLE_PREVIEW_IMAGES,
                "thumbnails": settings.ENABLE_THUMBNAIL_GENERATION,
            },
        }
        return TemplateResponse(request, "setup/config.html", data)


class CreateAdmin(View):
    """manage things like the instance name"""

    def get(self, request):
        """Create admin user form"""
        # only allow this view when an instance is being configured
        site = models.SiteSettings.objects.get()
        if not site.install_mode:
            raise PermissionDenied()

        data = {"register_form": forms.RegisterForm()}
        return TemplateResponse(request, "setup/admin.html", data)

    @transaction.atomic
    def post(self, request):
        """Create that user"""
        site = models.SiteSettings.objects.get()
        # you can't create an admin user if you're in config mode
        if not site.install_mode:
            raise PermissionDenied()

        form = forms.RegisterForm(request.POST)
        if not form.is_valid():
            data = {"register_form": form}
            return TemplateResponse(request, "setup/admin.html", data)

        localname = form.data["localname"].strip()
        username = f"{localname}@{settings.DOMAIN}"

        self.create_default_genres(request)

        user = models.User.objects.create_superuser(
            username,
            form.data["email"],
            form.data["password"],
            localname=localname,
            local=True,
            deactivation_reason=None,
            is_active=True,
        )
        # Set "admin" role
        try:
            user.groups.set(Group.objects.filter(name__in=["admin", "moderator"]))
        except Group.DoesNotExist:
            # this should only happen in tests
            pass

        login(request, user)
        site.install_mode = False
        site.save()
        return redirect("settings-site")

    def create_default_genres(self, request):
        """Create the immutable genres. Cannot be changed, of course."""
        for genre_name in DEFAULT_GENRES:
<<<<<<< HEAD
            action_genre = models.ImmutableGenre.objects.create_genre(genre_name, DEFAULT_GENRES[genre_name], True)
=======
            action_genre = models.Genre.objects.create_genre(genre_name, DEFAULT_GENRES[genre_name])
>>>>>>> f9265226
            action_genre.save()

<|MERGE_RESOLUTION|>--- conflicted
+++ resolved
@@ -107,10 +107,6 @@
     def create_default_genres(self, request):
         """Create the immutable genres. Cannot be changed, of course."""
         for genre_name in DEFAULT_GENRES:
-<<<<<<< HEAD
-            action_genre = models.ImmutableGenre.objects.create_genre(genre_name, DEFAULT_GENRES[genre_name], True)
-=======
             action_genre = models.Genre.objects.create_genre(genre_name, DEFAULT_GENRES[genre_name])
->>>>>>> f9265226
             action_genre.save()
 
