--- conflicted
+++ resolved
@@ -53,8 +53,6 @@
             self.add_error(
                 "finish_date", _("Reading finish date cannot be before start date.")
             )
-<<<<<<< HEAD
-=======
         stopped_date = cleaned_data.get("stopped_date")
         if start_date and stopped_date and start_date > stopped_date:
             self.add_error(
@@ -75,7 +73,6 @@
             self.add_error(
                 "finish_date", _("Reading finished date cannot be in the future.")
             )
->>>>>>> 9dd0e22a
 
     class Meta:
         model = models.ReadThrough
