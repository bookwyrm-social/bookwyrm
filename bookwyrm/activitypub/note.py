""" note serializer and children thereof """
from dataclasses import dataclass, field
from typing import Dict, List
from django.apps import apps

from .base_activity import ActivityObject, Link
from .image import Image


@dataclass(init=False)
class Tombstone(ActivityObject):
    """ the placeholder for a deleted status """

    type: str = "Tombstone"

<<<<<<< HEAD
    def to_model(self, *args, **kwargs):# pylint: disable=unused-argument
        ''' this should never really get serialized, just searched for '''
        model = apps.get_model('bookwyrm.Status')
=======
    def to_model(self, *args, **kwargs):
        """ this should never really get serialized, just searched for """
        model = apps.get_model("bookwyrm.Status")
>>>>>>> a8b29b21
        return model.find_existing_by_remote_id(self.id)


@dataclass(init=False)
class Note(ActivityObject):
    """ Note activity """

    published: str
    attributedTo: str
    content: str = ""
    to: List[str] = field(default_factory=lambda: [])
    cc: List[str] = field(default_factory=lambda: [])
    replies: Dict = field(default_factory=lambda: {})
    inReplyTo: str = ""
    summary: str = ""
    tag: List[Link] = field(default_factory=lambda: [])
    attachment: List[Image] = field(default_factory=lambda: [])
    sensitive: bool = False
    type: str = "Note"


@dataclass(init=False)
class Article(Note):
    """ what's an article except a note with more fields """

    name: str
    type: str = "Article"


@dataclass(init=False)
class GeneratedNote(Note):
    """ just a re-typed note """

    type: str = "GeneratedNote"


@dataclass(init=False)
class Comment(Note):
    """ like a note but with a book """

    inReplyToBook: str
    type: str = "Comment"


@dataclass(init=False)
class Quotation(Comment):
    ''' a quote and commentary on a book '''
    quote: str
    type: str = 'Quotation'


@dataclass(init=False)
class Review(Comment):
    """ a full book review """

    name: str = None
    rating: int = None
    type: str = "Review"


@dataclass(init=False)
<<<<<<< HEAD
class Rating(Comment):
    ''' just a star rating '''
    rating: int
    content: str = None
    type: str = 'Rating'
=======
class Quotation(Comment):
    """ a quote and commentary on a book """

    quote: str
    type: str = "Quotation"
>>>>>>> a8b29b21
<|MERGE_RESOLUTION|>--- conflicted
+++ resolved
@@ -13,15 +13,9 @@
 
     type: str = "Tombstone"
 
-<<<<<<< HEAD
     def to_model(self, *args, **kwargs):# pylint: disable=unused-argument
         ''' this should never really get serialized, just searched for '''
         model = apps.get_model('bookwyrm.Status')
-=======
-    def to_model(self, *args, **kwargs):
-        """ this should never really get serialized, just searched for """
-        model = apps.get_model("bookwyrm.Status")
->>>>>>> a8b29b21
         return model.find_existing_by_remote_id(self.id)
 
 
@@ -68,9 +62,10 @@
 
 @dataclass(init=False)
 class Quotation(Comment):
-    ''' a quote and commentary on a book '''
+    """ a quote and commentary on a book """
+
     quote: str
-    type: str = 'Quotation'
+    type: str = "Quotation"
 
 
 @dataclass(init=False)
@@ -83,16 +78,9 @@
 
 
 @dataclass(init=False)
-<<<<<<< HEAD
 class Rating(Comment):
-    ''' just a star rating '''
+    """ just a star rating """
+
     rating: int
     content: str = None
-    type: str = 'Rating'
-=======
-class Quotation(Comment):
-    """ a quote and commentary on a book """
-
-    quote: str
-    type: str = "Quotation"
->>>>>>> a8b29b21
+    type: str = "Rating"