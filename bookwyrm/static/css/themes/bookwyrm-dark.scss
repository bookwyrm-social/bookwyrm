--- conflicted
+++ resolved
@@ -79,11 +79,7 @@
 }
 
 /* misc */
-<<<<<<< HEAD
-$shadow: 0 0.5em 1em -0.125em rgba($black, 0.2), 0 0 0 1px rgba($black, 0.02);
-=======
-$shadow: 0 0.5em 0.5em -0.125em rgba($black, 0.2), 0 0px 0 1px rgba($black, 0.02);
->>>>>>> 91226930
+$shadow: 0 0.5em 0.5em -0.125em rgba($black, 0.2), 0 0 0 1px rgba($black, 0.02);
 $card-header-shadow: 0 0.125em 0.25em rgba($black, 0.1);
 $invisible-overlay-background-color: rgba($black, 0.66);
 $progress-value-background-color: $border-light;
@@ -100,10 +96,6 @@
 .has-text-more-muted {
     color: $grey-light !important;
 }
-
-<<<<<<< HEAD
-@import "../bookwyrm";
-=======
 
 .tabs li:not(.is-active) a {
     color: #2e7eb9 !important;
@@ -125,7 +117,6 @@
     background-color: #a6a6a6;
 }
 
-@import "../bookwyrm.scss";
->>>>>>> 91226930
+@import "../bookwyrm";
 @import "../vendor/icons.css";
-@import "../vendor/shepherd.scss";+@import "../vendor/shepherd";