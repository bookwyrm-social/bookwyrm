// set up javascript listeners
window.onload = function() {
    // buttons that display or hide content
    document.querySelectorAll('[data-controls]')
        .forEach(t => t.onclick = toggleAction);

    // javascript interactions (boost/fav)
    Array.from(document.getElementsByClassName('interaction'))
        .forEach(t => t.onsubmit = interact);

    // handle aria settings on menus
    Array.from(document.getElementsByClassName('pulldown-menu'))
        .forEach(t => t.onclick = toggleMenu);

    // hidden submit button in a form
    document.querySelectorAll('.hidden-form input')
        .forEach(t => t.onchange = revealForm);

    // polling
    document.querySelectorAll('[data-poll]')
        .forEach(el => polling(el));

    // browser back behavior
    document.querySelectorAll('[data-back]')
        .forEach(t => t.onclick = back);

    Array.from(document.getElementsByClassName('tab-group'))
        .forEach(t => new TabGroup(t));

    // display based on localstorage vars
    document.querySelectorAll('[data-hide]')
        .forEach(t => setDisplay(t));

    // update localstorage
    Array.from(document.getElementsByClassName('set-display'))
        .forEach(t => t.onclick = updateDisplay);

    // Toggle all checkboxes.
    document
        .querySelectorAll('[data-action="toggle-all"]')
        .forEach(input => {
            input.addEventListener('change', toggleAllCheckboxes);
        });
};

function back(e) {
    e.preventDefault();
    history.back();
}

function polling(el, delay) {
    delay = delay || 10000;
    delay += (Math.random() * 1000);
    setTimeout(function() {
        fetch('/api/updates/' + el.getAttribute('data-poll'))
            .then(response => response.json())
            .then(data => updateCountElement(el, data));
        polling(el, delay * 1.25);
    }, delay, el);
}

function updateCountElement(el, data) {
    const currentCount = el.innerText;
    const count = data[el.getAttribute('data-poll')];
    if (count != currentCount) {
        addRemoveClass(el, 'hidden', count < 1);
        el.innerText = count;
    }
}


function revealForm(e) {
    var hidden = e.currentTarget.closest('.hidden-form').getElementsByClassName('hidden')[0];
    if (hidden) {
        removeClass(hidden, 'hidden');
    }
}


function toggleAction(e) {
    var el = e.currentTarget;
    var pressed = el.getAttribute('aria-pressed') == 'false';

    var targetId = el.getAttribute('data-controls');
    document.querySelectorAll('[data-controls="' + targetId + '"]')
        .forEach(t => t.setAttribute('aria-pressed', (t.getAttribute('aria-pressed') == 'false')));

    if (targetId) {
        var target = document.getElementById(targetId);
        addRemoveClass(target, 'hidden', !pressed);
        addRemoveClass(target, 'is-active', pressed);
    }

    // show/hide container
    var container = document.getElementById('hide-' + targetId);
    if (!!container) {
        addRemoveClass(container, 'hidden', pressed);
    }

    // set checkbox, if appropriate
    var checkbox = el.getAttribute('data-controls-checkbox');
    if (checkbox) {
        document.getElementById(checkbox).checked = !!pressed;
    }

    // set focus, if appropriate
    var focus = el.getAttribute('data-focus-target');
    if (focus) {
        var focusEl = document.getElementById(focus);
        focusEl.focus();
        setTimeout(function(){ focusEl.selectionStart = focusEl.selectionEnd = 10000; }, 0);
    }
}

function interact(e) {
    e.preventDefault();
    ajaxPost(e.target);
    var identifier = e.target.getAttribute('data-id');
    Array.from(document.getElementsByClassName(identifier))
        .forEach(t => addRemoveClass(t, 'hidden', t.className.indexOf('hidden') == -1));
}

function toggleMenu(e) {
    var el = e.currentTarget;
    var expanded = el.getAttribute('aria-expanded') == 'false';
    el.setAttribute('aria-expanded', expanded);
    var targetId = el.getAttribute('data-controls');
    if (targetId) {
        var target = document.getElementById(targetId);
        addRemoveClass(target, 'is-active', expanded);
    }
}

function ajaxPost(form) {
    fetch(form.action, {
        method : "POST",
        body: new FormData(form)
    });
}

function addRemoveClass(el, classname, bool) {
    if (bool) {
        addClass(el, classname);
    } else {
        removeClass(el, classname);
    }
}

function addClass(el, classname) {
    var classes = el.className.split(' ');
    if (classes.indexOf(classname) > -1) {
        return;
    }
    el.className = classes.concat(classname).join(' ');
}

function removeClass(el, className) {
    var classes = [];
    if (el.className) {
        classes = el.className.split(' ');
    }
    const idx = classes.indexOf(className);
    if (idx > -1) {
        classes.splice(idx, 1);
    }
    el.className = classes.join(' ');
<<<<<<< HEAD
}

/*
* The content below is licensed according to the W3C Software License at
* https://www.w3.org/Consortium/Legal/2015/copyright-software-and-document
* Heavily modified to web component by Zach Leatherman
* Modified back to vanilla JavaScript with support for Bulma markup and nested tabs by Ned Zimmerman
*/
class TabGroup {
    constructor(container) {
        this.container = container;

        this.tablist = this.container.querySelector('[role="tablist"]');
        this.buttons = this.tablist.querySelectorAll('[role="tab"]');
        this.panels = this.container.querySelectorAll(':scope > [role="tabpanel"]');
        this.delay = this.determineDelay();

        if(!this.tablist || !this.buttons.length || !this.panels.length) {
            return;
        }

        this.keys = this.keys();
        this.direction = this.direction();
        this.initButtons();
        this.initPanels();
    }

    keys() {
        return {
            end: 35,
            home: 36,
            left: 37,
            up: 38,
            right: 39,
            down: 40
        };
    }

    // Add or substract depending on key pressed
    direction() {
        return {
            37: -1,
            38: -1,
            39: 1,
            40: 1
        };
    }

    initButtons() {
        let count = 0;
        for(let button of this.buttons) {
            let isSelected = button.getAttribute("aria-selected") === "true";
            button.setAttribute("tabindex", isSelected ? "0" : "-1");

            button.addEventListener('click', this.clickEventListener.bind(this));
            button.addEventListener('keydown', this.keydownEventListener.bind(this));
            button.addEventListener('keyup', this.keyupEventListener.bind(this));

            button.index = count++;
        }
    }

    initPanels() {
        let selectedPanelId = this.tablist
            .querySelector('[role="tab"][aria-selected="true"]')
            .getAttribute("aria-controls");
        for(let panel of this.panels) {
            if(panel.getAttribute("id") !== selectedPanelId) {
                panel.setAttribute("hidden", "");
            }
            panel.setAttribute("tabindex", "0");
        }
    }

    clickEventListener(event) {
        let button = event.target.closest('a');

        event.preventDefault();

        this.activateTab(button, false);
    }

    // Handle keydown on tabs
    keydownEventListener(event) {
        var key = event.keyCode;

        switch (key) {
            case this.keys.end:
                event.preventDefault();
                // Activate last tab
                this.activateTab(this.buttons[this.buttons.length - 1]);
                break;
            case this.keys.home:
                event.preventDefault();
                // Activate first tab
                this.activateTab(this.buttons[0]);
                break;

            // Up and down are in keydown
            // because we need to prevent page scroll >:)
            case this.keys.up:
            case this.keys.down:
                this.determineOrientation(event);
                break;
        };
    }

    // Handle keyup on tabs
    keyupEventListener(event) {
        var key = event.keyCode;

        switch (key) {
            case this.keys.left:
            case this.keys.right:
                this.determineOrientation(event);
                break;
        };
    }

    // When a tablist’s aria-orientation is set to vertical,
    // only up and down arrow should function.
    // In all other cases only left and right arrow function.
    determineOrientation(event) {
        var key = event.keyCode;
        var vertical = this.tablist.getAttribute('aria-orientation') == 'vertical';
        var proceed = false;

        if (vertical) {
            if (key === this.keys.up || key === this.keys.down) {
                event.preventDefault();
                proceed = true;
            };
        }
        else {
            if (key === this.keys.left || key === this.keys.right) {
                proceed = true;
            };
        };

        if (proceed) {
            this.switchTabOnArrowPress(event);
        };
    }

    // Either focus the next, previous, first, or last tab
    // depending on key pressed
    switchTabOnArrowPress(event) {
        var pressed = event.keyCode;

        for (let button of this.buttons) {
            button.addEventListener('focus', this.focusEventHandler.bind(this));
        };

        if (this.direction[pressed]) {
            var target = event.target;
            if (target.index !== undefined) {
                if (this.buttons[target.index + this.direction[pressed]]) {
                    this.buttons[target.index + this.direction[pressed]].focus();
                }
                else if (pressed === this.keys.left || pressed === this.keys.up) {
                    this.focusLastTab();
                }
                else if (pressed === this.keys.right || pressed == this.keys.down) {
                    this.focusFirstTab();
                }
            }
        }
    }

    // Activates any given tab panel
    activateTab (tab, setFocus) {
        if(tab.getAttribute("role") !== "tab") {
            tab = tab.closest('[role="tab"]');
        }

        setFocus = setFocus || true;

        // Deactivate all other tabs
        this.deactivateTabs();

        // Remove tabindex attribute
        tab.removeAttribute('tabindex');

        // Set the tab as selected
        tab.setAttribute('aria-selected', 'true');

        // Give the tab parent an is-active class
        tab.parentNode.classList.add('is-active');

        // Get the value of aria-controls (which is an ID)
        var controls = tab.getAttribute('aria-controls');

        // Remove hidden attribute from tab panel to make it visible
        document.getElementById(controls).removeAttribute('hidden');

        // Set focus when required
        if (setFocus) {
            tab.focus();
        }
    }

    // Deactivate all tabs and tab panels
    deactivateTabs() {
        for (let button of this.buttons) {
            button.parentNode.classList.remove('is-active');
            button.setAttribute('tabindex', '-1');
            button.setAttribute('aria-selected', 'false');
            button.removeEventListener('focus', this.focusEventHandler.bind(this));
        }

        for (let panel of this.panels) {
            panel.setAttribute('hidden', 'hidden');
        }
    }

    focusFirstTab() {
        this.buttons[0].focus();
    }

    focusLastTab() {
        this.buttons[this.buttons.length - 1].focus();
    }

    // Determine whether there should be a delay
    // when user navigates with the arrow keys
    determineDelay() {
        var hasDelay = this.tablist.hasAttribute('data-delay');
        var delay = 0;

        if (hasDelay) {
            var delayValue = this.tablist.getAttribute('data-delay');
            if (delayValue) {
                delay = delayValue;
            }
            else {
            // If no value is specified, default to 300ms
                delay = 300;
            };
        };

        return delay;
    }

    focusEventHandler(event) {
        var target = event.target;

        setTimeout(this.checkTabFocus.bind(this), this.delay, target);
    };

    // Only activate tab on focus if it still has focus after the delay
    checkTabFocus(target) {
        let focused = document.activeElement;

        if (target === focused) {
            this.activateTab(target, false);
        }
    }
=======
>>>>>>> 9b51ed40
}<|MERGE_RESOLUTION|>--- conflicted
+++ resolved
@@ -164,264 +164,4 @@
         classes.splice(idx, 1);
     }
     el.className = classes.join(' ');
-<<<<<<< HEAD
-}
-
-/*
-* The content below is licensed according to the W3C Software License at
-* https://www.w3.org/Consortium/Legal/2015/copyright-software-and-document
-* Heavily modified to web component by Zach Leatherman
-* Modified back to vanilla JavaScript with support for Bulma markup and nested tabs by Ned Zimmerman
-*/
-class TabGroup {
-    constructor(container) {
-        this.container = container;
-
-        this.tablist = this.container.querySelector('[role="tablist"]');
-        this.buttons = this.tablist.querySelectorAll('[role="tab"]');
-        this.panels = this.container.querySelectorAll(':scope > [role="tabpanel"]');
-        this.delay = this.determineDelay();
-
-        if(!this.tablist || !this.buttons.length || !this.panels.length) {
-            return;
-        }
-
-        this.keys = this.keys();
-        this.direction = this.direction();
-        this.initButtons();
-        this.initPanels();
-    }
-
-    keys() {
-        return {
-            end: 35,
-            home: 36,
-            left: 37,
-            up: 38,
-            right: 39,
-            down: 40
-        };
-    }
-
-    // Add or substract depending on key pressed
-    direction() {
-        return {
-            37: -1,
-            38: -1,
-            39: 1,
-            40: 1
-        };
-    }
-
-    initButtons() {
-        let count = 0;
-        for(let button of this.buttons) {
-            let isSelected = button.getAttribute("aria-selected") === "true";
-            button.setAttribute("tabindex", isSelected ? "0" : "-1");
-
-            button.addEventListener('click', this.clickEventListener.bind(this));
-            button.addEventListener('keydown', this.keydownEventListener.bind(this));
-            button.addEventListener('keyup', this.keyupEventListener.bind(this));
-
-            button.index = count++;
-        }
-    }
-
-    initPanels() {
-        let selectedPanelId = this.tablist
-            .querySelector('[role="tab"][aria-selected="true"]')
-            .getAttribute("aria-controls");
-        for(let panel of this.panels) {
-            if(panel.getAttribute("id") !== selectedPanelId) {
-                panel.setAttribute("hidden", "");
-            }
-            panel.setAttribute("tabindex", "0");
-        }
-    }
-
-    clickEventListener(event) {
-        let button = event.target.closest('a');
-
-        event.preventDefault();
-
-        this.activateTab(button, false);
-    }
-
-    // Handle keydown on tabs
-    keydownEventListener(event) {
-        var key = event.keyCode;
-
-        switch (key) {
-            case this.keys.end:
-                event.preventDefault();
-                // Activate last tab
-                this.activateTab(this.buttons[this.buttons.length - 1]);
-                break;
-            case this.keys.home:
-                event.preventDefault();
-                // Activate first tab
-                this.activateTab(this.buttons[0]);
-                break;
-
-            // Up and down are in keydown
-            // because we need to prevent page scroll >:)
-            case this.keys.up:
-            case this.keys.down:
-                this.determineOrientation(event);
-                break;
-        };
-    }
-
-    // Handle keyup on tabs
-    keyupEventListener(event) {
-        var key = event.keyCode;
-
-        switch (key) {
-            case this.keys.left:
-            case this.keys.right:
-                this.determineOrientation(event);
-                break;
-        };
-    }
-
-    // When a tablist’s aria-orientation is set to vertical,
-    // only up and down arrow should function.
-    // In all other cases only left and right arrow function.
-    determineOrientation(event) {
-        var key = event.keyCode;
-        var vertical = this.tablist.getAttribute('aria-orientation') == 'vertical';
-        var proceed = false;
-
-        if (vertical) {
-            if (key === this.keys.up || key === this.keys.down) {
-                event.preventDefault();
-                proceed = true;
-            };
-        }
-        else {
-            if (key === this.keys.left || key === this.keys.right) {
-                proceed = true;
-            };
-        };
-
-        if (proceed) {
-            this.switchTabOnArrowPress(event);
-        };
-    }
-
-    // Either focus the next, previous, first, or last tab
-    // depending on key pressed
-    switchTabOnArrowPress(event) {
-        var pressed = event.keyCode;
-
-        for (let button of this.buttons) {
-            button.addEventListener('focus', this.focusEventHandler.bind(this));
-        };
-
-        if (this.direction[pressed]) {
-            var target = event.target;
-            if (target.index !== undefined) {
-                if (this.buttons[target.index + this.direction[pressed]]) {
-                    this.buttons[target.index + this.direction[pressed]].focus();
-                }
-                else if (pressed === this.keys.left || pressed === this.keys.up) {
-                    this.focusLastTab();
-                }
-                else if (pressed === this.keys.right || pressed == this.keys.down) {
-                    this.focusFirstTab();
-                }
-            }
-        }
-    }
-
-    // Activates any given tab panel
-    activateTab (tab, setFocus) {
-        if(tab.getAttribute("role") !== "tab") {
-            tab = tab.closest('[role="tab"]');
-        }
-
-        setFocus = setFocus || true;
-
-        // Deactivate all other tabs
-        this.deactivateTabs();
-
-        // Remove tabindex attribute
-        tab.removeAttribute('tabindex');
-
-        // Set the tab as selected
-        tab.setAttribute('aria-selected', 'true');
-
-        // Give the tab parent an is-active class
-        tab.parentNode.classList.add('is-active');
-
-        // Get the value of aria-controls (which is an ID)
-        var controls = tab.getAttribute('aria-controls');
-
-        // Remove hidden attribute from tab panel to make it visible
-        document.getElementById(controls).removeAttribute('hidden');
-
-        // Set focus when required
-        if (setFocus) {
-            tab.focus();
-        }
-    }
-
-    // Deactivate all tabs and tab panels
-    deactivateTabs() {
-        for (let button of this.buttons) {
-            button.parentNode.classList.remove('is-active');
-            button.setAttribute('tabindex', '-1');
-            button.setAttribute('aria-selected', 'false');
-            button.removeEventListener('focus', this.focusEventHandler.bind(this));
-        }
-
-        for (let panel of this.panels) {
-            panel.setAttribute('hidden', 'hidden');
-        }
-    }
-
-    focusFirstTab() {
-        this.buttons[0].focus();
-    }
-
-    focusLastTab() {
-        this.buttons[this.buttons.length - 1].focus();
-    }
-
-    // Determine whether there should be a delay
-    // when user navigates with the arrow keys
-    determineDelay() {
-        var hasDelay = this.tablist.hasAttribute('data-delay');
-        var delay = 0;
-
-        if (hasDelay) {
-            var delayValue = this.tablist.getAttribute('data-delay');
-            if (delayValue) {
-                delay = delayValue;
-            }
-            else {
-            // If no value is specified, default to 300ms
-                delay = 300;
-            };
-        };
-
-        return delay;
-    }
-
-    focusEventHandler(event) {
-        var target = event.target;
-
-        setTimeout(this.checkTabFocus.bind(this), this.delay, target);
-    };
-
-    // Only activate tab on focus if it still has focus after the delay
-    checkTabFocus(target) {
-        let focused = document.activeElement;
-
-        if (target === focused) {
-            this.activateTab(target, false);
-        }
-    }
-=======
->>>>>>> 9b51ed40
 }