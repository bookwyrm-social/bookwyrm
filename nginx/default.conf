upstream web {
    server web:8000;
}

server {
    listen [::]:80;
    listen 80;

    server_name your-domain.com www.your-domain.com;

    location ~ /.well-known/acme-challenge {
        allow all;
        root /var/www/certbot;
    }

<<<<<<< HEAD
    # redirect http to https
#     return 301 https://your-domain.com$request_uri;
# }
#
# server {
#     listen [::]:443 ssl http2;
#     listen 443 ssl http2;
#
#     server_name your-domain.com;
#
#     # SSL code
#     ssl_certificate /etc/nginx/ssl/live/your-domain.com/fullchain.pem;
#     ssl_certificate_key /etc/nginx/ssl/live/your-domain.com/privkey.pem;
#
#     location ~ /.well-known/acme-challenge {
#         allow all;
#         root /var/www/certbot;
#     }
#
=======
    # redirect http to https www
    return 301 https://www.your-domain.com$request_uri;
}

server {
    listen [::]:443 ssl http2;
    listen 443 ssl http2;

    server_name your-domain.com;

    # SSL code
    ssl_certificate /etc/nginx/ssl/live/your-domain.com/fullchain.pem;
    ssl_certificate_key /etc/nginx/ssl/live/your-domain.com/privkey.pem;

    location ~ /.well-known/acme-challenge {
        allow all;
        root /var/www/certbot;
    }

    location / {
        proxy_pass http://web;
        proxy_set_header X-Forwarded-For $proxy_add_x_forwarded_for;
        proxy_set_header Host $host;
        proxy_redirect off;
    }

    location /images/ {
        alias /app/images/;
    }

    location /static/ {
        alias /app/static/;
    }
}

# Reverse-Proxy server
# server {
#     listen [::]:8001;
#     listen 8001;

#     server_name your-domain.com www.your-domain.com;

>>>>>>> 59cc5c11
#     location / {
#         proxy_pass http://web;
#         proxy_set_header X-Forwarded-For $proxy_add_x_forwarded_for;
#         proxy_set_header Host $host;
#         proxy_redirect off;
#     }
<<<<<<< HEAD
#
#     location /images/ {
#         alias /app/images/;
#     }
#
#     location /static/ {
#         alias /app/static/;
#     }
}
=======

#     location /images/ {
#         alias /app/images/;
#     }

#     location /static/ {
#         alias /app/static/;
#     }
# }
>>>>>>> 59cc5c11
<|MERGE_RESOLUTION|>--- conflicted
+++ resolved
@@ -13,7 +13,6 @@
         root /var/www/certbot;
     }
 
-<<<<<<< HEAD
     # redirect http to https
 #     return 301 https://your-domain.com$request_uri;
 # }
@@ -33,40 +32,20 @@
 #         root /var/www/certbot;
 #     }
 #
-=======
-    # redirect http to https www
-    return 301 https://www.your-domain.com$request_uri;
-}
-
-server {
-    listen [::]:443 ssl http2;
-    listen 443 ssl http2;
-
-    server_name your-domain.com;
-
-    # SSL code
-    ssl_certificate /etc/nginx/ssl/live/your-domain.com/fullchain.pem;
-    ssl_certificate_key /etc/nginx/ssl/live/your-domain.com/privkey.pem;
-
-    location ~ /.well-known/acme-challenge {
-        allow all;
-        root /var/www/certbot;
-    }
-
-    location / {
-        proxy_pass http://web;
-        proxy_set_header X-Forwarded-For $proxy_add_x_forwarded_for;
-        proxy_set_header Host $host;
-        proxy_redirect off;
-    }
-
-    location /images/ {
-        alias /app/images/;
-    }
-
-    location /static/ {
-        alias /app/static/;
-    }
+#     location / {
+#         proxy_pass http://web;
+#         proxy_set_header X-Forwarded-For $proxy_add_x_forwarded_for;
+#         proxy_set_header Host $host;
+#         proxy_redirect off;
+#     }
+#
+#     location /images/ {
+#         alias /app/images/;
+#     }
+#
+#     location /static/ {
+#         alias /app/static/;
+#     }
 }
 
 # Reverse-Proxy server
@@ -76,24 +55,12 @@
 
 #     server_name your-domain.com www.your-domain.com;
 
->>>>>>> 59cc5c11
 #     location / {
 #         proxy_pass http://web;
 #         proxy_set_header X-Forwarded-For $proxy_add_x_forwarded_for;
 #         proxy_set_header Host $host;
 #         proxy_redirect off;
 #     }
-<<<<<<< HEAD
-#
-#     location /images/ {
-#         alias /app/images/;
-#     }
-#
-#     location /static/ {
-#         alias /app/static/;
-#     }
-}
-=======
 
 #     location /images/ {
 #         alias /app/images/;
@@ -102,5 +69,4 @@
 #     location /static/ {
 #         alias /app/static/;
 #     }
-# }
->>>>>>> 59cc5c11
+# }