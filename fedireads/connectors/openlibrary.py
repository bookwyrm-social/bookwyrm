--- conflicted
+++ resolved
@@ -34,21 +34,8 @@
         })
 
 
-<<<<<<< HEAD
-    def format_search_result(self, doc):
-        key = doc['key']
-        key = key.split('/')[-1]
-        author = doc.get('author_name') or ['Unknown']
-        return SearchResult(
-            doc.get('title'),
-            key,
-            ', '.join(author),
-            doc.get('first_publish_year'),
-        )
-=======
     def is_work_data(self, data):
         return not re.match(r'^OL\d+M$', data['key'])
->>>>>>> 2ef87c21
 
 
     def get_edition_from_work_data(self, data):
@@ -99,14 +86,13 @@
 
 
     def format_search_result(self, doc):
-        key = doc['key']
         # build the absolute id from the openlibrary key
-        key = self.books_url + key
+        key = self.books_url + doc['key']
         author = doc.get('author_name') or ['Unknown']
         return SearchResult(
             doc.get('title'),
             key,
-            author[0],
+            ', '.join(author),
             doc.get('first_publish_year'),
         )
 
